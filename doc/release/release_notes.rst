..
    :copyright: Copyright (c) 2014 ftrack

.. _release/release_notes:

*************
Release Notes
*************

.. release:: Upcoming
<<<<<<< HEAD
    .. change:: fix
        :tags: Internal, API

        Connect break in case of slow connection or missing url icon.
=======

    .. change:: fixed
        :tags: Internal

        Connect logs are saved to the wrong directory.

.. release:: 0.1.27
    :date: 2016-08-08

    .. change:: new
        :tags: Actions

        Added default action to reveal a Component in the OS default file
        browser.

.. release:: 0.1.26
    :date: 2016-07-19

    .. change:: new
        :tags: Internal

        Logs are now written to file and the logs directory can be accessed
        via the about menu.
>>>>>>> 2eff2d83

.. release:: 0.1.25
    :date: 2016-06-07

    .. change:: changed
        :tags: Internal

        Improve support for debugging tools.

    .. change:: fixed
        :tags: Asset manager

        Asset versioning change breaks if versions has been deleted.

.. release:: 0.1.24
    :date: 2016-06-07

    .. change:: fixed
        :tags: Login

        Error when starting connect with invalid ftrack server URL.

.. release:: 0.1.23
    :date: 2016-05-06

    .. change:: fixed
        :tags: Events, API

        The `ftrack.connect.publish-components` event listener does not work
        correctly when using Windows.

.. release:: 0.1.22
    :date: 2016-05-02

    .. change:: new
        :tags: Events, API

        Added new `ftrack.connect.publish-components` event listener which
        can be used to publish components from applications not supporting
        the :term:`locations <ftrack:location>` framework.

    .. change:: changed
        :tags: Login

        Login details and credentials are now stored in a json file in the
        platform specific user data folder instead of using QSettings.

    .. change:: fixed
        :tags: Login

        Unable to logout on some platforms.

.. release:: 0.1.21
    :date: 2016-03-30

    .. change:: fixed
        :tags: Events, API

        Event listeners using new API may be registered twice.

.. release:: 0.1.20
    :date: 2016-03-14

    .. change:: new
        :tags: Plugins

        Added a menu option to open the default plugin directory.

    .. change:: changed
        :tags: Login

        Improved error handling for invalid server URLs.

    .. change:: new
        :tags: Login

        Added ability to login using regular users credentials via web interface
        instead of API key. Username and API key fields are therefore hidden by
        default in the ftrack connect login screen.

    .. change:: new
        :tags: Events

        ftrack connect will now respond to the ftrack.connect.discover event
        which can be used to identify if ftrack connect is running for the
        current user.

    .. change:: new
        :tags: Location

        Paths for custom locations that are implemented in the new Python
        API, :ref:`ftrack-python-api <ftrack-python-api:introduction>`,
        are now resolved in Connect.

    .. change:: new
        :tags: Location Scenario

        Added a new hook that can be used to detect problems and present
        information to the user.

        .. seealso::

            :ref:`Verify startup hook <developing/hooks/verify_startup>`

    .. change:: new
        :tags: Location Scenario

        Added a configure storage scenario widget that will be shown on startup
        if a storage scenario has not been configured on the server.

    .. change:: changed
        :tags: Event plugins

        Event plugins are now loaded for the new Python API, 
        :ref:`ftrack-python-api <ftrack-python-api:introduction>`.
        :ref:`Read more <release/migration/0.1.20/developer_notes>`

    .. change:: fixed
        :tags: Ui

        Restore :py:class:`ftrack_connect.panelcom.PanelComInstance` communication with contextSelector,
        so changes to the environments get reflected into the widgets.

.. release:: 0.1.19
    :date: 2016-01-08

    .. change:: new
        :tags: Context Selector

        Added new
        :py:class:`ftrack_connect.ui.widget.context_selector.ContextSelector`
        widget that can be used to present and browse for a context.

    .. change:: changed

        Removed BrowseTasksSmallWidget in favor of
        :py:class:`ftrack_connect.ui.widget.context_selector.ContextSelector`.

.. release:: 0.1.18
    :date: 2015-11-10

    .. change:: new

        Added new
        :py:class:`ftrack_connect.ui.widget.html_combobox.HtmlComboBox` widget
        and :py:class:`ftrack_connect.ui.widget.html_delegate.HtmlDelegate`.

.. release:: 0.1.17
    :date: 2015-10-16

    .. change:: fixed
        :tags: Actions

        The option *launch with latest* is not respected when launching *Adobe*
        applications.

    .. change:: fixed
        :tags: Developer, Actions

        When launching actions via connect, not all action data are passed when
        firing the launch event.

.. release:: 0.1.16
    :date: 2015-10-02

    .. change:: new

        Display more detailed information about ftrack connect in About window.

        .. seealso::

            :ref:`Add custom information to About window <developing/hooks/plugin_information>`

.. release:: 0.1.15
    :date: 2015-09-22

    .. change:: changed
        :tags: Entity Browser

        Added support for new workflow object icons in entity browser.

    .. change:: fixed
        :tags: Crew

        Humanized notification dates are not always correct.

    .. change:: fixed
        :tags: Publisher

        Clean up after a failed publish fails if not permitted to delete
        version.

.. release:: 0.1.14
    :date: 2015-09-08

    .. change:: new
        :tags: Actions

        Added support for launching actions from Connect.

        .. seealso :: :ref:`using/actions`

    .. change:: new
        :tags: Crew

        Added crew widgets for chat and notifications.

    .. change:: changed
        :tags: Actions

        Applications may now include *description* and *variant*.

    .. change:: changed
        :tags: Developer

        ``thumbnail.Base`` will no longer default to ellipsis shape. Use
        ``thumbnail.EllipsisBase`` for round thumbnails.

.. release:: 0.1.13
    :date: 2015-08-31

    .. change:: changed
        :tags: Publisher

        Update entity browser to support updated naming convention.

.. release:: 0.1.12
    :date: 2015-08-24

    .. change:: new
        :tags: Publisher

        Support custom object types and icons in entity browser.

.. release:: 0.1.11
    :date: 2015-06-05

    .. change:: changed
        :tags: Publisher

        File browser now defaults to home directory.

    .. change:: fixed
        :tags: Publisher

        File browser crashes if file is removed or renamed.

    .. change:: fixed
        :tags: Publisher

        File browser not being refreshed if closed and reopened.

.. release:: 0.1.10
    :date: 2015-05-06

    .. change:: fixed
        :tags: Publisher

        Can not add files via drag and drop with non-ascii characters in the path.

.. release:: 0.1.9
    :date: 2015-03-18

    .. change:: new
        :tags: Developer

        Added base widgets and connectors to be used by application plugins.

.. release:: 0.1.8
    :date: 2015-03-02

    .. change:: fixed
        :tags: Publisher

        Publisher browser breaks when objects and files have non-ascii
        characters.

    .. change:: new
        :tags: Developer, Tutorial

        Added tutorial on how to add you own custom applications and how
        to modify the environment. :ref:`Read more <developing/tutorial/custom_applications>`

    .. change:: changed
        :tags: Publisher

        Added the possibility to specify if you like to version up an existing
        version or create a new version when publishing.
        :ref:`Read more <using/publishing/choose_or_create_asset>`

.. release:: 0.1.7
    :date: 2015-02-03

    .. change:: fixed
        :tags: Publisher

        Publisher is stuck in processing state if publish fails.

.. release:: 0.1.6
    :date: 2015-01-30

    .. change:: change
        :tags: Developer

        Moved logic for finding and starting applications supported by legacy
        plugins from the ftrack connect core to the legacy plugins repository.

    .. change:: fixed

        Unable to launch NukeX on Windows.

    .. change:: fixed

        Wrong Nuke version is launched on Windows if several are installed.

    .. change:: fixed

        Hiero and HieroPlayer are not discovered on Windows.

.. release:: 0.1.5
    :date: 2015-01-26

    .. change:: change

        Include *all* environment variables when launching applications.

.. release:: 0.1.4
    :date: 2015-01-23

    .. change:: new

        Added :ref:`About <faq/where_can_i_see_information_about_my_ftrack_connect>`
        option to menu to display eg. version, logged in user and ftrack server
        url.

    .. change:: change

        Use a managed :term:`location` when publishing from adobe extensions to
        prevent publishing temporary files.

.. release:: 0.1.3
    :date: 2015-01-14

    .. change:: change

        Update default :ref:`action_discover <developing/hooks/action_discover>` and
        :ref:`action_launch <developing/hooks/action_launch>` hooks to
        support new format in ftrack 3.0.3.
        :ref:`Read more <release/migration/0_1_3/developer_notes/updated_action_hooks>`

    .. change:: new

        Support launching applications with legacy ftrack plugins enabled.

    .. change:: fixed

        Fix import error causing Nuke to not launch correctly via Connect.

.. release:: 0.1.2
    :date: 2014-12-17

    .. change::

        Release to match version for package. No changes introduced.

.. release:: 0.1.1
    :date: 2014-12-02

    .. change:: new

        Support publishing independently of applications.

    .. change:: new

        Provide default actions for discovering and launching locally installed
        applications.<|MERGE_RESOLUTION|>--- conflicted
+++ resolved
@@ -8,12 +8,12 @@
 *************
 
 .. release:: Upcoming
-<<<<<<< HEAD
     .. change:: fix
         :tags: Internal, API
 
         Connect break in case of slow connection or missing url icon.
-=======
+
+.. release:: Upcoming
 
     .. change:: fixed
         :tags: Internal
@@ -37,7 +37,6 @@
 
         Logs are now written to file and the logs directory can be accessed
         via the about menu.
->>>>>>> 2eff2d83
 
 .. release:: 0.1.25
     :date: 2016-06-07
