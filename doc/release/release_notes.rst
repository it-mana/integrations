
..
    :copyright: Copyright (c) 2014 ftrack

.. _release/release_notes:

*************
Release Notes
*************

.. release:: Upcoming

<<<<<<< HEAD
    .. change:: fixed
        :tags: Actions

        Random crashes on discovering on null context.
=======
    .. change:: added
        :tags: Module

        Provide ftrak_connect.qt module to abstract imported Qt modules.
>>>>>>> 996dc6a6

    .. change:: changed
        :tags: Events

        Sending of usage_events can now be batched.

    .. change:: changed
        :tags: About, Linux

        Linux Desktop entry respect packaged or virtual environment paths.

    .. change:: changed
        :tags: UX

        Add new icons set for Connect.

    .. change:: changed
        :tags: UX

        Connect color theme respect system theme.

.. release:: 2.0.0-rc-4
    :date: 2022-01-15

    .. change:: changed
        :tags: UX

        Assigned tasks are refreshed on cancel.

    .. change:: changed
        :tags: API

        User's plugin folder is created at startup time.

    .. change:: changed
        :tags: UX

        Context selection is changed to a list of assigned tasks.

    .. change:: added
        :tags: UX

        Indicator during discovery of actions.

    .. change:: added
        :tags: API

        Provide ConnectWidget Plugin with custom name attribute to render.

    .. change:: added
        :tags: API

        Improve ConnectWidget error logging.

    .. change:: added
        :tags: API

        Emit usage data for Connect session duration along version and os type.

    .. change:: fixed
        :tags: API

        Storage scenario help points to dead link.

    .. change:: changed
        :tags: UX

        Provide placeholder text in context selectors.

    .. change:: fixed
        :tags: UX

        Menubar icon smaller on Mac.

    .. change:: changed
        :tags: UX

        Update icon set to use font icons (material/ftrack icons) to ensure full hidpi support.

    .. change:: changed
        :tags: UX

        Consolidate font using Roboto.

    .. change:: changed
        :tags: API

        Remove `ftrack_connect.session` utility class, and `shared_session` usage.

    .. change:: changed
        :tags: Logging

        Improve logging readability.

    .. change:: new
        :tags: API

        Restore ftrack_connect.application module to provide environment variable helper methods.

        .. note::

            We provide for backward compatibility the method **prependPath** and **appendPath**, but these will likely be deprated at a later stage.
            The use of newer methods **prepend_path** and **append_path** in the same module are preferred.


.. release:: 2.0.0-rc-3
    :date: 2021-09-23

    .. change:: changed
        :tags: Setup

        Use latest api release version.

    .. change:: fixed
        :tags: API

        Cannot publish after a failed publish, and need to restart connect.


.. release:: 2.0.0-rc-2
    :date: 2021-07-13

    .. change:: changed
        :tags: Documentation

        Update with latest images.

.. release:: 2.0.0-rc-1
    :date: 2021-06-18

    .. change:: changed
        :tags: UI

        Integrations are returned sorted by name in About page.

    .. change:: changed
        :tags: ConnectWidetPlugin

        Improve error handling.

.. release:: 2.0.0-beta-4
    :date: 2021-06-07

    .. change:: new
        :tags: UI

        Allow connect to be always on top of other windows.


.. release:: 2.0.0-beta-3
    :date: 2021-05-21

    .. change:: changed
        :tags: API

        Review ConnectWidgetPlugin base classes.


.. release:: 2.0.0-beta-2
    :date: 2021-03-18

    .. change:: new
        :tags: Ui

        Provide ability to extend connect through ConnectWidgets plugins.


.. release:: 2.0.0-beta-1
    :date: 2021-03-11

    .. change:: changed
        :tags: Ui

        Move to `Pyside2 <https://pypi.org/project/PySide2/>`_.

    .. change:: changed
        :tags: API

        Remove `ftrack-python-legacy-api <https://bitbucket.org/ftrack/ftrack-python-legacy-api/src/master/>`_
        dependency and dependent code.

        .. warning::

            Hooks using ftrack.EVENT_HANDLERS won't be discovered anymore.

    .. change:: new
        :tags: Ui

        Replace `QtExt <https://bitbucket.org/ftrack/qtext>`_ with `Qt.py <https://github.com/mottosso/Qt.py>`_ module.

    .. change:: changed
        :tags: changed

        Move connector integration codebase to `separate repository <https://bitbucket.org/ftrack/ftrack-connector-legacy>`_

    .. change:: new
        :tags: Setup

        Use setuptool_scm to infer version.

    .. change:: fixed
        :tags: Application launcher

        Standalone installation does not correctly inject dependencies at application startup.

    .. change:: changed
        :tags: code

        Port code to python3.
        

.. warning:: 

    This is the last version supporting `ftrack-python-legacy-api <https://bitbucket.org/ftrack/ftrack-python-legacy-api>`_ / python 2.X and related modules and integrations.


.. release:: 1.1.9
    :date: 2021-03-11

    .. change:: fixed
        :tags: open_directory

        Opening component breaks on cloud paths.
 

.. release:: 1.1.8
    :date: 2020-01-21

    .. change:: new
        :tags: Internal

        Added a lockfile mechanism so Connect will exit if another
        instance is already running. Users can pass a command-line
        flag, -a or --allow-multiple, to skip this check.

.. release:: 1.1.7
    :date: 2019-03-08

    .. change:: new
        :tags: Ui

        Added button in About dialog to create a Linux desktop entry file to
        make Connect appear in the applications menu.

.. release:: 1.1.6
    :date: 2018-10-8

    .. change:: changed
        :tags: Ui

        Update icons and style.

    .. change:: fixed
        :tags: Internal

        util.open_directory fails on Windows when path includes spaces.

.. release:: 1.1.5
    :date: 2018-9-13

    .. change:: fixed
        :tags: Logging

        logger breaks with non ascii path.

    .. change:: changed
        :tags: Logging

        Improve logging configuration.

    .. change:: fixed
        :tags: Ui

        Application versions are not correctly sorted.

.. release:: 1.1.4
    :date: 2018-04-27

    .. change:: fixed
        :tags: Import asset

        Import Asset breaks checking for asset in remote locations.

    .. change:: changed
        :tags: Crew

        Remove Crew widget chat and notifications.

    .. change:: changed
        :tags: Ui

        Added feature to hide the ftrack-connect UI on startup. This is done
        with the flag "--silent" or "-s".

.. release:: 1.1.3
    :date: 2018-02-02

    .. change:: fixed
       :tags: Plugins

        `ftrack.connect.plugin.debug-information` only published for the legacy
        api.

.. release:: 1.1.2
    :date: 2017-12-01

    .. change:: fixed
        :tags: Documentation

        Release notes page is not formatted correct.

.. release:: 1.1.1
    :date: 2017-11-16

    .. change:: fixed
        :tags: API

        Error when publishing in connect with non-task context.

.. release:: 1.1.0
    :date: 2017-09-12

    .. change:: changed
       :tags: Import asset

       Component location picker now defaults to location where the component
       exists. If a component exists in more than one location, the priority
       order determines the default location.

    .. change:: fixed
        :tags: Info dialog, Tasks dialog

        Info and Tasks dialogs are not compatible with recent versions of
        Qt.

    .. change:: fixed
        :tags: API

        All widgets are not compatible with recent versions of Qt.

.. release:: 1.0.1
    :date: 2017-07-11

    .. change:: fixed
        :tags: Asset manager

        Cannot change version of versions with a sequence component.

.. release:: 1.0.0
    :date: 2017-07-07

    .. change:: fixed
        :tags: API

        Errors in hooks are shown as event hub errors.

    .. change:: fixed
        :tags: Ui, Asset manager

        Asset manager fails to open in some rare cases.

    .. change:: fixed
        :tags: API

        Application search on disk does not follow symlinks.

    .. change:: changed
        :tags: Events, API

        The `ftrack.connect.application.launch` event is now also emitted through the new
        api. The event allows you to modify the command and/or environment of applications
        before they are launched.

    .. change:: changed
        :tags: API

        Changed Connector based plugins to use the new API to publish assets.

    .. change:: fixed
        :tags: Ui, Import asset

        Import asset dialog errors when a version has no user.

    .. change:: changed
        :tags: API

        Changed from using legacy API locations to using locations from the
        ftrack-python-api. Make sure to read the migration notes before
        upgrading:

    .. change:: fixed
        :tags: Internal

        Fixed occasional X11 related crashes when launching actions on Linux.

    .. change:: changed
        :tags: Publish

        The new api and locations are used for publishing.

    .. change:: changed
        :tags: Internal

        X11 windows system is not thread safe.

    .. change:: changed
        :tags: Ui, Asset manager, Internal

        Update color on version indicator in asset manager.

    .. change:: fixed
        :tags: Settings

        Numberic settings cannot be set to higher than 99.

.. release:: 0.1.33
    :date: 2017-01-17

    .. change:: fixed
        :tags: Documentation

        Installation and usage instructions are confusing for users who have
        downloaded the pre-built package.

.. release:: 0.1.32
    :date: 2016-12-01

    .. change:: fixed
        :tags: API

        Switched to require ftrack-python-api > 1.0.0.

.. release:: 0.1.31
    :date: 2016-12-01

    .. change:: fixed
        :tags: Widget

        Entity picker may cause instability on some combinations of
        platforms and applications.

    .. change:: new
        :tags: Asset version scanner

        Added new method to scan for new asset versions.

.. release:: 0.1.30
    :date: 2016-09-23

    .. change:: fixed
        :tags: Asset manager

        Asset manager fails to switch versions if an asset is removed without
        refreshing the list.

.. release:: 0.1.29
    :date: 2016-09-21

    .. change:: fixed
        :tags: Internal

        Wrapper for PySide2 and Qt5 does not work properly on Windows.

.. release:: 0.1.28
    :date: 2016-09-16

    .. change:: changed
        :tags: Internal

        Add wrapper for PySide2 / Qt5 to support Maya 2017 and other future
        applications that rely on later versions of Qt.

    .. change:: fixed
        :tags: Internal, API

        Connect break in case of slow connection or missing url icon.

    .. change:: changed
        :tags: Internal

        Speedup asset manager.

    .. change:: fixed
        :tags: Internal

        Connect logs are saved to the wrong directory.

.. release:: 0.1.27
    :date: 2016-08-08

    .. change:: new
        :tags: Actions

        Added default action to reveal a Component in the OS default file
        browser.

.. release:: 0.1.26
    :date: 2016-07-19

    .. change:: new
        :tags: Internal

        Logs are now written to file and the logs directory can be accessed
        via the about menu.

.. release:: 0.1.25
    :date: 2016-06-07

    .. change:: changed
        :tags: Internal

        Improve support for debugging tools.

    .. change:: fixed
        :tags: Asset manager

        Asset versioning change breaks if versions has been deleted.

.. release:: 0.1.24
    :date: 2016-06-07

    .. change:: fixed
        :tags: Login

        Error when starting connect with invalid ftrack server URL.

.. release:: 0.1.23
    :date: 2016-05-06

    .. change:: fixed
        :tags: Events, API

        The `ftrack.connect.publish-components` event listener does not work
        correctly when using Windows.

.. release:: 0.1.22
    :date: 2016-05-02

    .. change:: new
        :tags: Events, API

        Added new `ftrack.connect.publish-components` event listener which
        can be used to publish components from applications not supporting
        the :term:`locations <ftrack:location>` framework.

    .. change:: changed
        :tags: Login

        Login details and credentials are now stored in a json file in the
        platform specific user data folder instead of using QSettings.

    .. change:: fixed
        :tags: Login

        Unable to logout on some platforms.

.. release:: 0.1.21
    :date: 2016-03-30

    .. change:: fixed
        :tags: Events, API

        Event listeners using new API may be registered twice.

.. release:: 0.1.20
    :date: 2016-03-14

    .. change:: new
        :tags: Plugins

        Added a menu option to open the default plugin directory.

    .. change:: changed
        :tags: Login

        Improved error handling for invalid server URLs.

    .. change:: new
        :tags: Login

        Added ability to login using regular users credentials via web interface
        instead of API key. Username and API key fields are therefore hidden by
        default in the ftrack connect login screen.

    .. change:: new
        :tags: Events

        ftrack connect will now respond to the ftrack.connect.discover event
        which can be used to identify if ftrack connect is running for the
        current user.

    .. change:: new
        :tags: Location

        Paths for custom locations that are implemented in the new Python
        API, :ref:`ftrack-python-api <ftrack-python-api:introduction>`,
        are now resolved in Connect.

    .. change:: new
        :tags: Location Scenario

        Added a new hook that can be used to detect problems and present
        information to the user.

        .. seealso::

            :ref:`Verify startup hook <developing/hooks/verify_startup>`

    .. change:: new
        :tags: Location Scenario

        Added a configure storage scenario widget that will be shown on startup
        if a storage scenario has not been configured on the server.

    .. change:: changed
        :tags: Event plugins

        Event plugins are now loaded for the new Python API,
        :ref:`ftrack-python-api <ftrack-python-api:introduction>`.
        :ref:`Read more <release/migration/0.1.20/developer_notes>`

    .. change:: fixed
        :tags: Ui

        Restore :py:class:`ftrack_connect.panelcom.PanelComInstance` communication with contextSelector,
        so changes to the environments get reflected into the widgets.

.. release:: 0.1.19
    :date: 2016-01-08

    .. change:: new
        :tags: Context Selector

        Added new
        :py:class:`ftrack_connect.ui.widget.context_selector.ContextSelector`
        widget that can be used to present and browse for a context.

    .. change:: changed

        Removed BrowseTasksSmallWidget in favor of
        :py:class:`ftrack_connect.ui.widget.context_selector.ContextSelector`.

.. release:: 0.1.18
    :date: 2015-11-10

    .. change:: new

        Added new
        :py:class:`ftrack_connect.ui.widget.html_combobox.HtmlComboBox` widget
        and :py:class:`ftrack_connect.ui.widget.html_delegate.HtmlDelegate`.

.. release:: 0.1.17
    :date: 2015-10-16

    .. change:: fixed
        :tags: Actions

        The option *launch with latest* is not respected when launching *Adobe*
        applications.

    .. change:: fixed
        :tags: Developer, Actions

        When launching actions via connect, not all action data are passed when
        firing the launch event.

.. release:: 0.1.16
    :date: 2015-10-02

    .. change:: new

        Display more detailed information about ftrack connect in About window.

        .. seealso::

            :ref:`Add custom information to About window <developing/hooks/plugin_information>`

.. release:: 0.1.15
    :date: 2015-09-22

    .. change:: changed
        :tags: Entity Browser

        Added support for new workflow object icons in entity browser.

    .. change:: fixed
        :tags: Crew

        Humanized notification dates are not always correct.

    .. change:: fixed
        :tags: Publisher

        Clean up after a failed publish fails if not permitted to delete
        version.

.. release:: 0.1.14
    :date: 2015-09-08

    .. change:: new
        :tags: Actions

        Added support for launching actions from Connect.

        .. seealso :: :ref:`using/actions`

    .. change:: new
        :tags: Crew

        Added crew widgets for chat and notifications.

    .. change:: changed
        :tags: Actions

        Applications may now include *description* and *variant*.

    .. change:: changed
        :tags: Developer

        ``thumbnail.Base`` will no longer default to ellipsis shape. Use
        ``thumbnail.EllipsisBase`` for round thumbnails.

.. release:: 0.1.13
    :date: 2015-08-31

    .. change:: changed
        :tags: Publisher

        Update entity browser to support updated naming convention.

.. release:: 0.1.12
    :date: 2015-08-24

    .. change:: new
        :tags: Publisher

        Support custom object types and icons in entity browser.

.. release:: 0.1.11
    :date: 2015-06-05

    .. change:: changed
        :tags: Publisher

        File browser now defaults to home directory.

    .. change:: fixed
        :tags: Publisher

        File browser crashes if file is removed or renamed.

    .. change:: fixed
        :tags: Publisher

        File browser not being refreshed if closed and reopened.

.. release:: 0.1.10
    :date: 2015-05-06

    .. change:: fixed
        :tags: Publisher

        Can not add files via drag and drop with non-ascii characters in the path.

.. release:: 0.1.9
    :date: 2015-03-18

    .. change:: new
        :tags: Developer

        Added base widgets and connectors to be used by application plugins.

.. release:: 0.1.8
    :date: 2015-03-02

    .. change:: fixed
        :tags: Publisher

        Publisher browser breaks when objects and files have non-ascii
        characters.

    .. change:: new
        :tags: Developer, Tutorial

        Added tutorial on how to add you own custom applications and how
        to modify the environment.

    .. change:: changed
        :tags: Publisher

        Added the possibility to specify if you like to version up an existing
        version or create a new version when publishing.
        :ref:`Read more <using/publishing/choose_or_create_asset>`

.. release:: 0.1.7
    :date: 2015-02-03

    .. change:: fixed
        :tags: Publisher

        Publisher is stuck in processing state if publish fails.

.. release:: 0.1.6
    :date: 2015-01-30

    .. change:: change
        :tags: Developer

        Moved logic for finding and starting applications supported by legacy
        plugins from the ftrack connect core to the legacy plugins repository.

    .. change:: fixed

        Unable to launch NukeX on Windows.

    .. change:: fixed

        Wrong Nuke version is launched on Windows if several are installed.

    .. change:: fixed

        Hiero and HieroPlayer are not discovered on Windows.

.. release:: 0.1.5
    :date: 2015-01-26

    .. change:: change

        Include *all* environment variables when launching applications.

.. release:: 0.1.4
    :date: 2015-01-23

    .. change:: new

        Added :ref:`About <faq/where_can_i_see_information_about_my_ftrack_connect>`
        option to menu to display eg. version, logged in user and ftrack server
        url.

    .. change:: change

        Use a managed :term:`location` when publishing from adobe extensions to
        prevent publishing temporary files.

.. release:: 0.1.3
    :date: 2015-01-14

    .. change:: change

        Update default :ref:`action_discover <developing/hooks/action_discover>` and
        :ref:`action_launch <developing/hooks/action_launch>` hooks to
        support new format in ftrack 3.0.3.
        :ref:`Read more <release/migration/0_1_3/developer_notes/updated_action_hooks>`

    .. change:: new

        Support launching applications with legacy ftrack plugins enabled.

    .. change:: fixed

        Fix import error causing Nuke to not launch correctly via Connect.

.. release:: 0.1.2
    :date: 2014-12-17

    .. change::

        Release to match version for package. No changes introduced.

.. release:: 0.1.1
    :date: 2014-12-02

    .. change:: new

        Support publishing independently of applications.

    .. change:: new

        Provide default actions for discovering and launching locally installed
        applications.<|MERGE_RESOLUTION|>--- conflicted
+++ resolved
@@ -9,19 +9,14 @@
 *************
 
 .. release:: Upcoming
-
-<<<<<<< HEAD
     .. change:: fixed
         :tags: Actions
 
         Random crashes on discovering on null context.
-=======
     .. change:: added
         :tags: Module
 
         Provide ftrak_connect.qt module to abstract imported Qt modules.
->>>>>>> 996dc6a6
-
     .. change:: changed
         :tags: Events
 
