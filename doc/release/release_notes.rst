..
    :copyright: Copyright (c) 2014 ftrack

.. _release/release_notes:

*************
Release Notes
*************

.. release:: Upcoming

    .. change:: fixed

<<<<<<< HEAD
        Tasks are marked as duplicated if the same clip name is present on multiple tracks.
=======
        Tasks generate empty unwanted components.
>>>>>>> e0f07726

    .. change:: changed

        Replace simple EDL export with OpenTimelineIO edl export.

    .. change:: new

        Thumbnails are published also to parent entity.

.. release:: 2.2.0
    :date: 2019-03-08

    .. change:: new

        Extend context template to support episodes.

    .. change:: changed

        Application requires a project to start and
        project selection from export is now disabled.

.. release:: 2.1.3
    :date: 2019-02-21

    .. change:: fixed

        Edl Exporter generates empty components.

    .. change:: new
       :tags: Logging

        Better error handling to log.

.. release:: 2.1.2
    :date: 2019-01-17

    .. change:: fixed

        Due to application api changes, the plugin does not work
        in Nuke Studio/Hiero versions >= 11.3v1.

.. release:: 2.1.1
    :date: 2019-01-11

    .. change:: fixed

        Presets are not properly restored between sessions.

    .. change:: fixed

        Components are not collected under one single asset.

.. release:: 2.1.0
    :date: 2018-12-17

    .. change:: new

        Support tokens resolution in component names.

    .. change:: new

        Support multi track export.

    .. change:: fixed

        Hiero under windows does not load templates.

.. release:: 2.0.1
    :date: 2018-11-12

    .. change:: fixed

        Error when trying to validate duplicated components.

.. release:: 2.0.0
    :date: 2018-10-08

    .. change:: new

        Complete re write of the integration as standalone plugin.

        .. seealso::

            :ref:`migration guide <release/migration>`

.. release:: 1.1.2
    :date: 2017-04-27

    .. change:: fixed
       :tags: Crew

        Nuke Studio 11.1 crashes with ftrack integration.

.. release:: 1.1.1
    :date: 2017-12-14

    .. change:: new
       :tags: Logging

       Improved feedback gathering.

.. release:: 1.1.0
    :date: 2017-09-12

    .. change:: fixed
        :tags: Nuke Studio

        Nuke 11 not supported.

.. release:: 1.0.0
    :date: 2017-07-07

    .. change:: fixed
        :tags: macOS

        Occasional errors when running processors. 

    .. change:: fixed
        :tags: Export project

        Show an error dialog if the img asset type does not exist in the server.

    .. change:: new
        :tags: API

        Remove dependencies on the ftrack legacy API where possible

    .. change:: new
        :tags: Template, Structure

        Add new event to allow modification of the template output structure.

        .. seealso::

            :ref:`Updated template tutorial <developing/customise_template_output>`

.. release:: 0.2.7
    :date: 2017-01-11

    .. change:: fixed
        :tags: Custom attributes

        Cannot set custom attributes when used in combination with new api
        and ftrack server version.

.. release:: 0.2.6
    :date: 2016-12-01

    .. change:: changed
        :tags: API

        Switched to require ftrack-python-api > 1.0.0.

.. release:: 0.2.5
    :date: 2016-08-03

    .. change:: fixed
        :tags: Processor

        Processors fail in NukeStudio 10.0v3 and later for single-file track
        items.

.. release:: 0.2.4
    :date: 2016-06-07

    .. change:: fixed
        :tags: Ui

        Schema selection is not in sync with the selected exiting project.

.. release:: 0.2.3
    :date: 2016-05-02

    .. change:: fixed
        :tags: Compatibility

        Plugin doesn't work with Nuke Studio 10.0v1 beta.

.. release:: 0.2.2
    :date: 2016-04-04

    .. change:: fixed
        :tags: Processor

        Handles are not treated correctly when publishing through processors.

.. release:: 0.2.1
    :date: 2016-03-14

    .. change:: changed
        :tags: Processor, Development

        Track item is passed as `application_object` when discovering
        processors.

    .. change:: fixed
        :tags: Create project

        Fix issue where a project cannot be created or updated from the Create
        dialog.

    .. change:: fixed

        Meta data on project is overwritten when an existing project is updated.

.. release:: 0.2.0
    :date: 2015-11-10

    .. change:: new
        :tags: Context template, Context tag

        Introduced :term:`Context templates <Context template>` to simplify
        configuration of project structure on export.

        .. seealso::

            :ref:`Updated export project tutorial <using/export_project>`

        .. note::

            A ftrack server version of 3.3.4 or higher is required.

.. release:: 0.1.4
    :date: 2015-10-16

    .. change:: changed

        Default tag expressions now check for either the previous syntax or
        as-is naming to support a wider variety of use cases out of the box.

        .. note::

            As part of this change the regular expressions must now define a
            "value" named group in order to work.

        .. seealso::

            :ref:`developing/customising_tag_expressions`

    .. change:: changed

        Improved error messages shown when tag expression does not match.

.. release:: 0.1.3
    :date: 2015-10-01

    .. change:: changed

        Propagate thumbnails to tasks on export by default.

        .. seealso::

            :ref:`Thumbnail processor <using/processors/thumbnail>`

    .. change:: changed

        Publish and Proxy processors disabled as default.

    .. change:: changed

        Store reference to outermost ftrack entity in hierarchy when exporting
        track items.

    .. change:: fixed

        Info panel not updating if track item has effect track.

.. release:: 0.1.2
    :date: 2015-09-22

    .. change:: fixed

        Processors not working correct on Windows.

    .. change:: fixed

        Incomplete version number displayed for Nuke Studio application when
        discovered.

    .. change:: fixed

        Changes to context tags hook not being respected.

    .. change:: changed

        Read default export values for `fps` and `resolution` from the
        project settings.

.. release:: 0.1.1
    :date: 2015-09-10

    .. change:: fixed

        Dropping several tags of same type causes export to fail.

    .. change:: fixed

        Segmentation fault when closing down Nuke Studio with plugin loaded.

    .. change:: changed

        Updated default export values for `fps`, `resolution` and `handles`.

    .. change:: fixed
        :tags: Processors, Web playable component

        In and out points not calculated correctly when when offset is used
        on source clip.

.. release:: 0.1.0
    :date: 2015-09-08

    .. change:: new

        Initial release of ftrack connect Nuke studio plugin.<|MERGE_RESOLUTION|>--- conflicted
+++ resolved
@@ -11,11 +11,11 @@
 
     .. change:: fixed
 
-<<<<<<< HEAD
         Tasks are marked as duplicated if the same clip name is present on multiple tracks.
-=======
+
+    .. change:: fixed
+
         Tasks generate empty unwanted components.
->>>>>>> e0f07726
 
     .. change:: changed
 
