..
    :copyright: Copyright (c) 2014 ftrack

.. _release/release_notes:

*************
Release Notes
*************

<<<<<<< HEAD
.. release:: next
    :date: 2015-XX-XX

    .. change:: fixed

        Publisher is stuck in processing state if publish fails.
=======
.. release:: 0.1.6
    :date: 2015-01-26

    .. change:: change
        :tags: Developer

        Moved logic for finding and starting applications supported by legacy
        plugins from the ftrack connect core to the legacy plugins repository.
>>>>>>> 00b4be1e

.. release:: 0.1.5
    :date: 2015-01-26

    .. change:: change

        Include *all* environment variables when launching applications.

.. release:: 0.1.4
    :date: 2015-01-23

    .. change:: new

        Added :ref:`About <faq/where_can_i_see_information_about_my_ftrack_connect>`
        option to menu to display eg. version, logged in user and ftrack server
        url.

    .. change:: change

        Use a managed :term:`location` when publishing from adobe extensions to
        prevent publishing temporary files.

.. release:: 0.1.3
    :date: 2015-01-14

    .. change:: change

        Update default :ref:`action_discover <developing/hooks/action_discover>` and
        :ref:`action_launch <developing/hooks/action_launch>` hooks to
        support new format in ftrack 3.0.3.
        :ref:`Read more <release/migration/0_1_3/developer_notes/updated_action_hooks>`

    .. change:: new

        Support launching applications with legacy ftrack plugins enabled.

    .. change:: fixed

        Fix import error causing Nuke to not launch correctly via Connect.

.. release:: 0.1.2
    :date: 2014-12-17

    .. change::

        Release to match version for package. No changes introduced.

.. release:: 0.1.1
    :date: 2014-12-02

    .. change:: new

        Support publishing independently of applications.

    .. change:: new

        Provide default actions for discovering and launching locally installed
        applications.<|MERGE_RESOLUTION|>--- conflicted
+++ resolved
@@ -7,14 +7,13 @@
 Release Notes
 *************
 
-<<<<<<< HEAD
 .. release:: next
     :date: 2015-XX-XX
 
     .. change:: fixed
 
         Publisher is stuck in processing state if publish fails.
-=======
+
 .. release:: 0.1.6
     :date: 2015-01-26
 
@@ -23,7 +22,6 @@
 
         Moved logic for finding and starting applications supported by legacy
         plugins from the ftrack connect core to the legacy plugins repository.
->>>>>>> 00b4be1e
 
 .. release:: 0.1.5
     :date: 2015-01-26
