..
    :copyright: Copyright (c) 2022 ftrack

.. _release/release_notes:

*************
Release Notes
*************

.. release:: upcoming

<<<<<<< HEAD
    .. change:: fix
        :tags: asset manager

         Fixed bug when a version could not be changed on an unloaded asset.

    .. change:: changed
=======
    .. change:: new
        :tags: doc

        Added user documentation as PDF, available from ftrack menu.

    .. change:: change
>>>>>>> 833bb76b
        :tags: publisher

         Enhanced image sequence and movie publisher UI - migrated options from exporter to collector.

    .. change:: fix
        :tags: publisher

         Fixed Nuke 14 publish render bug.

    .. change:: changed
        :tags: definitions

        Remove ftrack-connect-pipeline-definitions repository.
        Add plugins and definitions on each integration.

.. release:: 1.1.0
    :date: 2022-11-08


    .. change:: fixed

        Fix unsubscribe_client_context_change exception.


    .. change:: fixed

        Fixed bug were Nuke log viewer and documentation was not working.


    .. change:: fixed

        Prevented multiple docked publishers and asset managers.


    .. change:: fixed

        Frame range not updating on launch.


    .. change:: fixed

        Remove event hub disconnect, aligned menu and reordered asset manager engine functions.


.. release:: 1.0.1
    :date: 2022-08-01

    .. change:: new

        Initial release
<|MERGE_RESOLUTION|>--- conflicted
+++ resolved
@@ -9,21 +9,17 @@
 
 .. release:: upcoming
 
-<<<<<<< HEAD
     .. change:: fix
         :tags: asset manager
 
          Fixed bug when a version could not be changed on an unloaded asset.
 
-    .. change:: changed
-=======
     .. change:: new
         :tags: doc
 
         Added user documentation as PDF, available from ftrack menu.
 
     .. change:: change
->>>>>>> 833bb76b
         :tags: publisher
 
          Enhanced image sequence and movie publisher UI - migrated options from exporter to collector.
