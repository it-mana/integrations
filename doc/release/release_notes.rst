--- conflicted
+++ resolved
@@ -8,335 +8,332 @@
 Release Notes
 *************
 
-<<<<<<< HEAD
+
 .. release:: Upcoming
+
     .. change:: changed
         :tags: tray
 
         Windows and Linux use color icon.
-=======
+
+    .. change:: fixed
+        :tags: style
+
+        Variant are highlighted black on light style.
+
+    .. change:: fixed
+        :tags: Linux
+
+        Application shortcut points to wrong executable.
+
+    .. change:: fixed
+        :tags: UX
+
+        Path with unicode are not rendered spaced correctly.
+
+
+.. release:: 2.0.0-rc-6
+    :date: 2022-06-01
+
+    .. change:: changed
+        :tags: Login
+
+        Provide link to get back on logging in through instance address.
+
+    .. change:: changed
+        :tags: Style
+
+        Remove play button from action launch and review style.
+
+    .. change:: fixed
+        :tags: UX
+
+        Interface expand on long context paths.
+
+    .. change:: fixed
+        :tags: Publisher
+
+        Add missing icons and set correct state for drop zone on folders.
+
+    .. change:: fixed
+        :tags: Publisher
+
+        Latest published assets are not always refreshing.
+
+    .. change:: changed
+        :tags: Style
+
+        Review Dialogs styles.
+
+    .. change:: changed
+        :tags: Style
+
+        Review style and icons.
+
+    .. change:: new
+        :tags: SystemTray, API
+
+        Allow connect to restart.
+
+    .. change:: changed
+        :tags: Plugins
+
+        Remove publisher and launcher from connect codebase.
+        Documentation can be found in:
+
+        * :ref:`Publisher documentation <ftrack-connect-publisher-widget:using/publishing>`
+        * :ref:`Launcher documentation <ftrack-connect-action-launcher-widget:using/actions>`
+
+    .. change:: changed
+        :tags: Codestyle
+
+        Run black pass with flags : black --skip-string-normalization -l 79 . on Codebase.
+
+.. release:: 2.0.0-rc-5
+    :date: 2022-03-25
+
+    .. change:: fixed
+        :tags: Actions
+
+        Random crashes on discovering on null context.
+
+    .. change:: new
+        :tags: Module
+
+        Provide ftrak_connect.qt module to abstract imported Qt modules.
+        
+    .. change:: changed
+        :tags: Events
+
+        Sending of usage_events can now be batched.
+
+    .. change:: changed
+        :tags: About, Linux
+
+        Linux Desktop entry respect packaged or virtual environment paths.
+
+    .. change:: changed
+        :tags: UX
+
+        Add new icons set for Connect.
+
+    .. change:: changed
+        :tags: UX
+
+        Connect color theme respect system theme.
+
+.. release:: 2.0.0-rc-4
+    :date: 2022-01-15
+
+    .. change:: changed
+        :tags: UX
+
+        Assigned tasks are refreshed on cancel.
+
+    .. change:: changed
+        :tags: API
+
+        User's plugin folder is created at startup time.
+
+    .. change:: changed
+        :tags: UX
+
+        Context selection is changed to a list of assigned tasks.
+
+    .. change:: new
+        :tags: UX
+
+        Indicator during discovery of actions.
+
+    .. change:: new
+        :tags: API
+
+        Provide ConnectWidget Plugin with custom name attribute to render.
+
+    .. change:: new
+        :tags: API
+
+        Improve ConnectWidget error logging.
+
+    .. change:: new
+        :tags: API
+
+        Emit usage data for Connect session duration along version and os type.
+
+    .. change:: fixed
+        :tags: API
+
+        Storage scenario help points to dead link.
+
+    .. change:: changed
+        :tags: UX
+
+        Provide placeholder text in context selectors.
+
+    .. change:: fixed
+        :tags: UX
+
+        Menubar icon smaller on Mac.
+
+    .. change:: changed
+        :tags: UX
+
+        Update icon set to use font icons (material/ftrack icons) to ensure full hidpi support.
+
+    .. change:: changed
+        :tags: UX
+
+        Consolidate font using Roboto.
+
+    .. change:: changed
+        :tags: API
+
+        Remove `ftrack_connect.session` utility class, and `shared_session` usage.
+
+    .. change:: changed
+        :tags: Logging
+
+        Improve logging readability.
+
+    .. change:: new
+        :tags: API
+
+        Restore ftrack_connect.application module to provide environment variable helper methods.
+
+        .. note::
+
+            We provide for backward compatibility the method **prependPath** and **appendPath**, but these will likely be deprated at a later stage.
+            The use of newer methods **prepend_path** and **append_path** in the same module are preferred.
+
+
+.. release:: 2.0.0-rc-3
+    :date: 2021-09-23
+
+    .. change:: changed
+        :tags: Setup
+
+        Use latest api release version.
+
+    .. change:: fixed
+        :tags: API
+
+        Cannot publish after a failed publish, and need to restart connect.
+
+.. release:: 2.0.0-rc-2
+    :date: 2021-07-13
+
+    .. change:: changed
+        :tags: Documentation
+
+        Update with latest images.
+
+.. release:: 2.0.0-rc-1
+    :date: 2021-06-18
+
+    .. change:: changed
+        :tags: UI
+
+        Integrations are returned sorted by name in About page.
+
+    .. change:: changed
+        :tags: ConnectWidgetPlugin
+
+        Improve error handling.
+
+.. release:: 2.0.0-beta-4
+    :date: 2021-06-07
+
+    .. change:: new
+        :tags: UI
+
+        Allow connect to be always on top of other windows.
+
+.. release:: 2.0.0-beta-3
+    :date: 2021-05-21
+
+    .. change:: changed
+        :tags: API
+
+        Review ConnectWidgetPlugin base classes.
+
+
+.. release:: 2.0.0-beta-2
+    :date: 2021-03-18
+
+    .. change:: new
+        :tags: Ui
+
+        Provide ability to extend connect through ConnectWidgets plugins.
+
+
+.. release:: 2.0.0-beta-1
+    :date: 2021-03-11
+
+    .. change:: changed
+        :tags: Ui
+
+        Move to `Pyside2 <https://pypi.org/project/PySide2/>`_.
+
+    .. change:: changed
+        :tags: API
+
+        Remove `ftrack-python-legacy-api <https://bitbucket.org/ftrack/ftrack-python-legacy-api/src/master/>`_
+        dependency and dependent code.
+
+        .. warning::
+
+            Hooks using ftrack.EVENT_HANDLERS won't be discovered anymore.
+
+    .. change:: new
+        :tags: Ui
+
+        Replace `QtExt <https://bitbucket.org/ftrack/qtext>`_ with `Qt.py <https://github.com/mottosso/Qt.py>`_ module.
+
+    .. change:: changed
+        :tags: changed
+
+        Move connector integration codebase to `separate repository <https://bitbucket.org/ftrack/ftrack-connector-legacy>`_
+
+    .. change:: new
+        :tags: Setup
+
+        Use setuptool_scm to infer version.
+
+    .. change:: fixed
+        :tags: Application launcher
+
+        Standalone installation does not correctly inject dependencies at application startup.
+
+    .. change:: changed
+        :tags: code
+
+        Port code to python3.
+
+
+.. warning:: 
+
+    This is the last version supporting `ftrack-python-legacy-api <https://bitbucket.org/
+
+
 .. release:: 1.1.10
     :date: 2021-05-21
 
     .. change:: fixed
         :tags: doc
 
-        Provide requirement file for RTD builds.
-
-
-.. release:: 1.1.9
+        Provide requirement file for RTD builds... release:: 1.1.9
     :date: 2021-03-11
->>>>>>> 7eeb5062
-
-    .. change:: fixed
-        :tags: style
-
-        Variant are highlighted black on light style.
-
-    .. change:: fixed
-        :tags: Linux
-
-        Application shortcut points to wrong executable.
-
-    .. change:: fixed
-        :tags: UX
-
-        Path with unicode are not rendered spaced correctly.
-
-
-.. release:: 2.0.0-rc-6
-    :date: 2022-06-01
-
-    .. change:: changed
-        :tags: Login
-
-        Provide link to get back on logging in through instance address.
-
-    .. change:: changed
-        :tags: Style
-
-        Remove play button from action launch and review style.
-
-    .. change:: fixed
-        :tags: UX
-
-        Interface expand on long context paths.
-
-    .. change:: fixed
-        :tags: Publisher
-
-        Add missing icons and set correct state for drop zone on folders.
-
-    .. change:: fixed
-        :tags: Publisher
-
-        Latest published assets are not always refreshing.
-
-    .. change:: changed
-        :tags: Style
-
-        Review Dialogs styles.
-
-    .. change:: changed
-        :tags: Style
-
-        Review style and icons.
-
-    .. change:: new
-        :tags: SystemTray, API
-
-        Allow connect to restart.
-
-    .. change:: changed
-        :tags: Plugins
-
-        Remove publisher and launcher from connect codebase.
-        Documentation can be found in:
-
-        * :ref:`Publisher documentation <ftrack-connect-publisher-widget:using/publishing>`
-        * :ref:`Launcher documentation <ftrack-connect-action-launcher-widget:using/actions>
-
-    .. change:: changed
-        :tags: Codestyle
-
-        Run black pass with flags : black --skip-string-normalization -l 79 . on Codebase.
-
-.. release:: 2.0.0-rc-5
-    :date: 2022-03-25
-
-    .. change:: fixed
-        :tags: Actions
-
-        Random crashes on discovering on null context.
-
-    .. change:: new
-        :tags: Module
-
-        Provide ftrak_connect.qt module to abstract imported Qt modules.
-        
-    .. change:: changed
-        :tags: Events
-
-        Sending of usage_events can now be batched.
-
-    .. change:: changed
-        :tags: About, Linux
-
-        Linux Desktop entry respect packaged or virtual environment paths.
-
-    .. change:: changed
-        :tags: UX
-
-        Add new icons set for Connect.
-
-    .. change:: changed
-        :tags: UX
-
-        Connect color theme respect system theme.
-
-.. release:: 2.0.0-rc-4
-    :date: 2022-01-15
-
-    .. change:: changed
-        :tags: UX
-
-        Assigned tasks are refreshed on cancel.
-
-    .. change:: changed
-        :tags: API
-
-        User's plugin folder is created at startup time.
-
-    .. change:: changed
-        :tags: UX
-
-        Context selection is changed to a list of assigned tasks.
-
-    .. change:: new
-        :tags: UX
-
-        Indicator during discovery of actions.
-
-    .. change:: new
-        :tags: API
-
-        Provide ConnectWidget Plugin with custom name attribute to render.
-
-    .. change:: new
-        :tags: API
-
-        Improve ConnectWidget error logging.
-
-    .. change:: new
-        :tags: API
-
-        Emit usage data for Connect session duration along version and os type.
-
-    .. change:: fixed
-        :tags: API
-
-        Storage scenario help points to dead link.
-
-    .. change:: changed
-        :tags: UX
-
-        Provide placeholder text in context selectors.
-
-    .. change:: fixed
-        :tags: UX
-
-        Menubar icon smaller on Mac.
-
-    .. change:: changed
-        :tags: UX
-
-        Update icon set to use font icons (material/ftrack icons) to ensure full hidpi support.
-
-    .. change:: changed
-        :tags: UX
-
-        Consolidate font using Roboto.
-
-    .. change:: changed
-        :tags: API
-
-        Remove `ftrack_connect.session` utility class, and `shared_session` usage.
-
-    .. change:: changed
-        :tags: Logging
-
-        Improve logging readability.
-
-    .. change:: new
-        :tags: API
-
-        Restore ftrack_connect.application module to provide environment variable helper methods.
-
-        .. note::
-
-            We provide for backward compatibility the method **prependPath** and **appendPath**, but these will likely be deprated at a later stage.
-            The use of newer methods **prepend_path** and **append_path** in the same module are preferred.
-
-
-.. release:: 2.0.0-rc-3
-    :date: 2021-09-23
-
-    .. change:: changed
-        :tags: Setup
-
-        Use latest api release version.
-
-    .. change:: fixed
-        :tags: API
-
-        Cannot publish after a failed publish, and need to restart connect.
-
-
-.. release:: 2.0.0-rc-2
-    :date: 2021-07-13
-
-    .. change:: changed
-        :tags: Documentation
-
-        Update with latest images.
-
-.. release:: 2.0.0-rc-1
-    :date: 2021-06-18
-
-    .. change:: changed
-        :tags: UI
-
-        Integrations are returned sorted by name in About page.
-
-    .. change:: changed
-        :tags: ConnectWidetPlugin
-
-        Improve error handling.
-
-.. release:: 2.0.0-beta-4
-    :date: 2021-06-07
-
-    .. change:: new
-        :tags: UI
-
-        Allow connect to be always on top of other windows.
-
-
-.. release:: 2.0.0-beta-3
-    :date: 2021-05-21
-
-    .. change:: changed
-        :tags: API
-
-        Review ConnectWidgetPlugin base classes.
-
-
-.. release:: 2.0.0-beta-2
-    :date: 2021-03-18
-
-    .. change:: new
-        :tags: Ui
-
-        Provide ability to extend connect through ConnectWidgets plugins.
-
-
-.. release:: 2.0.0-beta-1
-    :date: 2021-03-11
-
-    .. change:: changed
-        :tags: Ui
-
-        Move to `Pyside2 <https://pypi.org/project/PySide2/>`_.
-
-    .. change:: changed
-        :tags: API
-
-        Remove `ftrack-python-legacy-api <https://bitbucket.org/ftrack/ftrack-python-legacy-api/src/master/>`_
-        dependency and dependent code.
-
-        .. warning::
-
-            Hooks using ftrack.EVENT_HANDLERS won't be discovered anymore.
-
-    .. change:: new
-        :tags: Ui
-
-        Replace `QtExt <https://bitbucket.org/ftrack/qtext>`_ with `Qt.py <https://github.com/mottosso/Qt.py>`_ module.
-
-    .. change:: changed
-        :tags: changed
-
-        Move connector integration codebase to `separate repository <https://bitbucket.org/ftrack/ftrack-connector-legacy>`_
-
-    .. change:: new
-        :tags: Setup
-
-        Use setuptool_scm to infer version.
+
+    .. change:: fixed
+        :tags: open_directory
+
+        Opening component breaks on cloud paths.
 
     .. change:: fixed
         :tags: Application launcher
 
         Standalone installation does not correctly inject dependencies at application startup.
 
-    .. change:: changed
-        :tags: code
-
-        Port code to python3.
-        
-
-.. warning:: 
-
-    This is the last version supporting `ftrack-python-legacy-api <https://bitbucket.org/ftrack/ftrack-python-legacy-api>`_ / python 2.X and related modules and integrations.
-
-
-.. release:: 1.1.9
-    :date: 2021-03-11
-
-    .. change:: fixed
-        :tags: open_directory
-
-        Opening component breaks on cloud paths.
- 
 
 .. release:: 1.1.8
     :date: 2020-01-21
@@ -360,12 +357,12 @@
 .. release:: 1.1.6
     :date: 2018-10-8
 
-    .. change:: changed
+  .. change:: changed
         :tags: Ui
 
         Update icons and style.
 
-    .. change:: fixed
+  .. change:: fixed
         :tags: Internal
 
         util.open_directory fails on Windows when path includes spaces.
@@ -373,17 +370,17 @@
 .. release:: 1.1.5
     :date: 2018-9-13
 
-    .. change:: fixed
+  .. change:: fixed
         :tags: Logging
 
         logger breaks with non ascii path.
 
-    .. change:: changed
+  .. change:: changed
         :tags: Logging
 
         Improve logging configuration.
 
-    .. change:: fixed
+  .. change:: fixed
         :tags: Ui
 
         Application versions are not correctly sorted.
@@ -502,6 +499,7 @@
         Changed from using legacy API locations to using locations from the
         ftrack-python-api. Make sure to read the migration notes before
         upgrading:
+        :ref:`release/migration/upcoming/developer_notes`
 
     .. change:: fixed
         :tags: Internal
@@ -512,6 +510,10 @@
         :tags: Publish
 
         The new api and locations are used for publishing.
+
+        .. seealso::
+
+            :ref:`Read more <release/migration/upcoming/developer_notes>`
 
     .. change:: changed
         :tags: Internal
@@ -898,7 +900,7 @@
         :tags: Developer, Tutorial
 
         Added tutorial on how to add you own custom applications and how
-        to modify the environment.
+        to modify the environment. :ref:`Read more <developing/tutorial/custom_applications>`
 
     .. change:: changed
         :tags: Publisher
