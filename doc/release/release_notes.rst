--- conflicted
+++ resolved
@@ -9,16 +9,14 @@
 
 .. release:: Upcoming
 
-<<<<<<< HEAD
     .. change:: fixed
 
         Edl Exporter generates empty components.
-=======
+
     .. change:: new
        :tags: Logging
 
-    Better error handling to log.
->>>>>>> b25ac0bb
+        Better error handling to log.
 
 .. release:: 2.1.2
     :date: 2019-01-17
