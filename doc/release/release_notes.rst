--- conflicted
+++ resolved
@@ -7,18 +7,15 @@
 Release Notes
 *************
 
-<<<<<<< HEAD
-.. release:: 1.2.0
-    .. change:: 2022-12-15
-=======
 .. release:: upcoming
     .. change:: changed
         :tags: asset_info
 
         Asset info has now a create method.
 
+.. release:: 1.2.0
+    .. change:: 2022-12-15
     .. change:: new
->>>>>>> c017f829
 
         Client multithreaded property, as part of 3ds Max integration.
 
