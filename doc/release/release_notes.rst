--- conflicted
+++ resolved
@@ -7,21 +7,17 @@
 Release Notes
 *************
 
-<<<<<<< HEAD
-.. release:: Upcoming
+.. releaes:: Upcoming
 
     .. change:: fixed
         :tags: Tags
 
         Tags on sequences break exporters. 
-=======
-.. releaes:: Upcoming
-    
+
     .. change:: changed
         :tags: Environment Variables
 
         **HIERO_PLUGIN_PATH** Environment variable is now prepended rather than just set.
->>>>>>> 6f636f6d
 
 .. release:: 2.5.1
     :date: 2022-02-24
@@ -75,7 +71,7 @@
 
         Startup error related to location setup are now visually reported.
 
-    .. change:: fixed
+    .. change:: fix
         :tags: Action
 
         Discovery does break on non context entities.
@@ -113,12 +109,12 @@
 
         Replace fixed version with automatic versioning from git repository.
     
-    .. change:: fixed
+    .. change:: fix
         :tags: Exporter
 
         Reviewable export audio breaks on earlier Nuke Studio versions (version < 12.1).
 
-    .. change:: fixed
+    .. change:: fix
         :tags: Exporter
 
         Reviewable Task break when including audio.
@@ -127,7 +123,7 @@
 .. release:: 2.3.0
     :date: 2020-04-23
 
-    .. change:: fixed
+    .. change:: fix
         :tags: Internal
 
         Custom start frame are not consistently output in frame sequence.
@@ -137,17 +133,17 @@
 
         Lock OTIO dependency version to last python only.
 
-    .. change:: fixed
+    .. change:: fix
         :tags: Internal
 
         Sequences rendered with Nuke Studio cannot be imported in nuke.
 
-    .. change:: fixed
+    .. change:: fix
         :tags: Internal
 
         ImageSequences are rendered as FileComponent.
 
-    .. change:: fixed
+    .. change:: fix
         :tags: Internal
 
         Thumbnail generation breaks when exporting just nuke scripts.
