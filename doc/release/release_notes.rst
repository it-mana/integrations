

..
    :copyright: Copyright (c) 2014 ftrack

.. _release/release_notes:

*************
Release Notes
*************

.. release:: Upcoming

    .. change:: changed
<<<<<<< HEAD
        :tags: Internal

        X11 windows system is not thread safe. 
=======
        :tags: Ui, Asset manager

        Update color on version indicator in asset manager.

    .. change:: fixed
        :tags: Settings

        Numberic settings cannot be set to higher than 99.

.. release:: 0.1.33
    :date: 2017-01-17

    .. change:: fixed
        :tags: Documentation

        Installation and usage instructions are confusing for users who have
        downloaded the pre-built package.

.. release:: 0.1.32
    :date: 2016-12-01

    .. change:: fixed
        :tags: API

        Switched to require ftrack-python-api > 1.0.0.
>>>>>>> 97290aa3

.. release:: 0.1.31
    :date: 2016-12-01

    .. change:: fixed
        :tags: Widget

        Entity picker may cause instability on some combinations of 
        platforms and applications.

    .. change:: new
        :tags: Asset version scanner

        Added new method to scan for new asset versions.

.. release:: 0.1.30
    :date: 2016-09-23

    .. change:: fixed
        :tags: Asset manager

        Asset manager fails to switch versions if an asset is removed without
        refreshing the list.

.. release:: 0.1.29
    :date: 2016-09-21

    .. change:: fixed
        :tags: Internal

        Wrapper for PySide2 and Qt5 does not work properly on Windows.

.. release:: 0.1.28
    :date: 2016-09-16

    .. change:: changed
        :tags: Internal

        Add wrapper for PySide2 / Qt5 to support Maya 2017 and other future
        applications that rely on later versions of Qt.

    .. change:: fixed
        :tags: Internal, API

        Connect break in case of slow connection or missing url icon.

    .. change:: Asset Manager
        :tags: Internal

        Speedup asset manager.

    .. change:: fixed
        :tags: Internal

        Connect logs are saved to the wrong directory.

.. release:: 0.1.27
    :date: 2016-08-08

    .. change:: new
        :tags: Actions

        Added default action to reveal a Component in the OS default file
        browser.

.. release:: 0.1.26
    :date: 2016-07-19

    .. change:: new
        :tags: Internal

        Logs are now written to file and the logs directory can be accessed
        via the about menu.

.. release:: 0.1.25
    :date: 2016-06-07

    .. change:: changed
        :tags: Internal

        Improve support for debugging tools.

    .. change:: fixed
        :tags: Asset manager

        Asset versioning change breaks if versions has been deleted.

.. release:: 0.1.24
    :date: 2016-06-07

    .. change:: fixed
        :tags: Login

        Error when starting connect with invalid ftrack server URL.

.. release:: 0.1.23
    :date: 2016-05-06

    .. change:: fixed
        :tags: Events, API

        The `ftrack.connect.publish-components` event listener does not work
        correctly when using Windows.

.. release:: 0.1.22
    :date: 2016-05-02

    .. change:: new
        :tags: Events, API

        Added new `ftrack.connect.publish-components` event listener which
        can be used to publish components from applications not supporting
        the :term:`locations <ftrack:location>` framework.

    .. change:: changed
        :tags: Login

        Login details and credentials are now stored in a json file in the
        platform specific user data folder instead of using QSettings.

    .. change:: fixed
        :tags: Login

        Unable to logout on some platforms.

.. release:: 0.1.21
    :date: 2016-03-30

    .. change:: fixed
        :tags: Events, API

        Event listeners using new API may be registered twice.

.. release:: 0.1.20
    :date: 2016-03-14

    .. change:: new
        :tags: Plugins

        Added a menu option to open the default plugin directory.

    .. change:: changed
        :tags: Login

        Improved error handling for invalid server URLs.

    .. change:: new
        :tags: Login

        Added ability to login using regular users credentials via web interface
        instead of API key. Username and API key fields are therefore hidden by
        default in the ftrack connect login screen.

    .. change:: new
        :tags: Events

        ftrack connect will now respond to the ftrack.connect.discover event
        which can be used to identify if ftrack connect is running for the
        current user.

    .. change:: new
        :tags: Location

        Paths for custom locations that are implemented in the new Python
        API, :ref:`ftrack-python-api <ftrack-python-api:introduction>`,
        are now resolved in Connect.

    .. change:: new
        :tags: Location Scenario

        Added a new hook that can be used to detect problems and present
        information to the user.

        .. seealso::

            :ref:`Verify startup hook <developing/hooks/verify_startup>`

    .. change:: new
        :tags: Location Scenario

        Added a configure storage scenario widget that will be shown on startup
        if a storage scenario has not been configured on the server.

    .. change:: changed
        :tags: Event plugins

        Event plugins are now loaded for the new Python API, 
        :ref:`ftrack-python-api <ftrack-python-api:introduction>`.
        :ref:`Read more <release/migration/0.1.20/developer_notes>`

    .. change:: fixed
        :tags: Ui

        Restore :py:class:`ftrack_connect.panelcom.PanelComInstance` communication with contextSelector,
        so changes to the environments get reflected into the widgets.

.. release:: 0.1.19
    :date: 2016-01-08

    .. change:: new
        :tags: Context Selector

        Added new
        :py:class:`ftrack_connect.ui.widget.context_selector.ContextSelector`
        widget that can be used to present and browse for a context.

    .. change:: changed

        Removed BrowseTasksSmallWidget in favor of
        :py:class:`ftrack_connect.ui.widget.context_selector.ContextSelector`.

.. release:: 0.1.18
    :date: 2015-11-10

    .. change:: new

        Added new
        :py:class:`ftrack_connect.ui.widget.html_combobox.HtmlComboBox` widget
        and :py:class:`ftrack_connect.ui.widget.html_delegate.HtmlDelegate`.

.. release:: 0.1.17
    :date: 2015-10-16

    .. change:: fixed
        :tags: Actions

        The option *launch with latest* is not respected when launching *Adobe*
        applications.

    .. change:: fixed
        :tags: Developer, Actions

        When launching actions via connect, not all action data are passed when
        firing the launch event.

.. release:: 0.1.16
    :date: 2015-10-02

    .. change:: new

        Display more detailed information about ftrack connect in About window.

        .. seealso::

            :ref:`Add custom information to About window <developing/hooks/plugin_information>`

.. release:: 0.1.15
    :date: 2015-09-22

    .. change:: changed
        :tags: Entity Browser

        Added support for new workflow object icons in entity browser.

    .. change:: fixed
        :tags: Crew

        Humanized notification dates are not always correct.

    .. change:: fixed
        :tags: Publisher

        Clean up after a failed publish fails if not permitted to delete
        version.

.. release:: 0.1.14
    :date: 2015-09-08

    .. change:: new
        :tags: Actions

        Added support for launching actions from Connect.

        .. seealso :: :ref:`using/actions`

    .. change:: new
        :tags: Crew

        Added crew widgets for chat and notifications.

    .. change:: changed
        :tags: Actions

        Applications may now include *description* and *variant*.

    .. change:: changed
        :tags: Developer

        ``thumbnail.Base`` will no longer default to ellipsis shape. Use
        ``thumbnail.EllipsisBase`` for round thumbnails.

.. release:: 0.1.13
    :date: 2015-08-31

    .. change:: changed
        :tags: Publisher

        Update entity browser to support updated naming convention.

.. release:: 0.1.12
    :date: 2015-08-24

    .. change:: new
        :tags: Publisher

        Support custom object types and icons in entity browser.

.. release:: 0.1.11
    :date: 2015-06-05

    .. change:: changed
        :tags: Publisher

        File browser now defaults to home directory.

    .. change:: fixed
        :tags: Publisher

        File browser crashes if file is removed or renamed.

    .. change:: fixed
        :tags: Publisher

        File browser not being refreshed if closed and reopened.

.. release:: 0.1.10
    :date: 2015-05-06

    .. change:: fixed
        :tags: Publisher

        Can not add files via drag and drop with non-ascii characters in the path.

.. release:: 0.1.9
    :date: 2015-03-18

    .. change:: new
        :tags: Developer

        Added base widgets and connectors to be used by application plugins.

.. release:: 0.1.8
    :date: 2015-03-02

    .. change:: fixed
        :tags: Publisher

        Publisher browser breaks when objects and files have non-ascii
        characters.

    .. change:: new
        :tags: Developer, Tutorial

        Added tutorial on how to add you own custom applications and how
        to modify the environment. :ref:`Read more <developing/tutorial/custom_applications>`

    .. change:: changed
        :tags: Publisher

        Added the possibility to specify if you like to version up an existing
        version or create a new version when publishing.
        :ref:`Read more <using/publishing/choose_or_create_asset>`

.. release:: 0.1.7
    :date: 2015-02-03

    .. change:: fixed
        :tags: Publisher

        Publisher is stuck in processing state if publish fails.

.. release:: 0.1.6
    :date: 2015-01-30

    .. change:: change
        :tags: Developer

        Moved logic for finding and starting applications supported by legacy
        plugins from the ftrack connect core to the legacy plugins repository.

    .. change:: fixed

        Unable to launch NukeX on Windows.

    .. change:: fixed

        Wrong Nuke version is launched on Windows if several are installed.

    .. change:: fixed

        Hiero and HieroPlayer are not discovered on Windows.

.. release:: 0.1.5
    :date: 2015-01-26

    .. change:: change

        Include *all* environment variables when launching applications.

.. release:: 0.1.4
    :date: 2015-01-23

    .. change:: new

        Added :ref:`About <faq/where_can_i_see_information_about_my_ftrack_connect>`
        option to menu to display eg. version, logged in user and ftrack server
        url.

    .. change:: change

        Use a managed :term:`location` when publishing from adobe extensions to
        prevent publishing temporary files.

.. release:: 0.1.3
    :date: 2015-01-14

    .. change:: change

        Update default :ref:`action_discover <developing/hooks/action_discover>` and
        :ref:`action_launch <developing/hooks/action_launch>` hooks to
        support new format in ftrack 3.0.3.
        :ref:`Read more <release/migration/0_1_3/developer_notes/updated_action_hooks>`

    .. change:: new

        Support launching applications with legacy ftrack plugins enabled.

    .. change:: fixed

        Fix import error causing Nuke to not launch correctly via Connect.

.. release:: 0.1.2
    :date: 2014-12-17

    .. change::

        Release to match version for package. No changes introduced.

.. release:: 0.1.1
    :date: 2014-12-02

    .. change:: new

        Support publishing independently of applications.

    .. change:: new

        Provide default actions for discovering and launching locally installed
        applications.<|MERGE_RESOLUTION|>--- conflicted
+++ resolved
@@ -1,4 +1,3 @@
-
 
 ..
     :copyright: Copyright (c) 2014 ftrack
@@ -10,13 +9,12 @@
 *************
 
 .. release:: Upcoming
-
-    .. change:: changed
-<<<<<<< HEAD
+   .. change:: changed
         :tags: Internal
 
         X11 windows system is not thread safe. 
-=======
+
+    .. change:: changed
         :tags: Ui, Asset manager
 
         Update color on version indicator in asset manager.
@@ -42,7 +40,6 @@
         :tags: API
 
         Switched to require ftrack-python-api > 1.0.0.
->>>>>>> 97290aa3
 
 .. release:: 0.1.31
     :date: 2016-12-01
