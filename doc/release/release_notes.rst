--- conflicted
+++ resolved
@@ -7,13 +7,12 @@
 Release Notes
 *************
 
-<<<<<<< HEAD
 .. release:: Upcoming
     .. change:: new
         :tags: Widget
 
         Added thumbnail selector.
-=======
+
 .. release:: 0.1.3
     :date: 2016-11-22
 
@@ -21,7 +20,6 @@
         :tags: Publish, Pyblish
 
         Centralised shared pyblish plugins.
->>>>>>> 07946b71
 
 .. release:: 0.1.2
     :date: 2016-11-18
