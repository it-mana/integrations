--- conflicted
+++ resolved
@@ -7,25 +7,22 @@
 Release Notes
 *************
 
-<<<<<<< HEAD
-
 .. release:: Upcoming
-=======
-.. release:: Upcoming
-    :date: 2018-11-12
 
     .. change:: new
 
         Support multi track export.
+
+    .. change:: fixed
+
+        Hiero under windows does not load templates.
 
 .. release:: 2.0.1
     :date: 2018-11-12
->>>>>>> a46c7cd9
-
-    .. change:: fixed
-
-        Hiero under windows does not load templates.
-
+
+    .. change:: fixed
+
+        Error when trying to validate duplicated components.
 
 .. release:: 2.0.0
     :date: 2018-10-08
