--- conflicted
+++ resolved
@@ -10,15 +10,14 @@
 .. release:: upcoming
 
     .. change:: new
-<<<<<<< HEAD
             :tags: publisher
 
             Image sequence/reviewable publisher from level sequence, supporting pick up of already rendered media or rendering live from the selected level sequence.
-=======
+
+    .. change:: new
             :tags: asset manager
 
             Base asset manager allowing list, unload, load, version up, update to latest.
->>>>>>> cceedf7f
 
     .. change:: new
             :tags: loader
