..
    :copyright: Copyright (c) 2014 ftrack

.. _release/release_notes:

*************
Release Notes
*************

.. release:: Upcoming

<<<<<<< HEAD
    .. change:: new
        :tags: Exporter

        Add 'Ftrack Copy Exporter' for publish file or sequence to ftrack without transcoding.
=======
    .. change:: change
        :tags: Version

        Replace fixed version with automatic versioning from git repository.
    
    .. change:: fix
        :tags: Exporter

        Reviewable export audio breaks on earlier Nuke Studio versions (version < 12.1).
>>>>>>> 715b9a98

    .. change:: fix
        :tags: Exporter

        Reviewable Task break when including audio.


.. release:: 2.3.0
    :date: 2020-04-23

    .. change:: fix
        :tags: Internal

        Custom start frame are not consistently output in frame sequence.

    .. change:: change
        :tags: Internal

        Lock OTIO dependency version to last python only.

    .. change:: fix
        :tags: Internal

        Sequences rendered with Nuke Studio cannot be imported in nuke.

    .. change:: fix
        :tags: Internal

        ImageSequences are rendered as FileComponent.

    .. change:: fix
        :tags: Internal

        Thumbnail generation breaks when exporting just nuke scripts.


.. release:: 2.2.5
    :date: 2020-03-12

    .. change:: fix
        :tags: Internal

        Thumbnail generation breaks when setting custom start frame.


.. release:: 2.2.4
    :date: 2020-01-21

    .. change:: changed
        :tags: Setup

        Pip compatibility for version 19.3.0 or higher

    .. change:: Add
        :tags: Internal

        Mark ftrack.perforce-location as non compatible.

    .. change:: fix
        :tags: Internal

        Replace pyqt with qt.py

.. release:: 2.2.3
    :date: 2019-10-21

    .. change:: fix
        :tags: Internal

        Improve render task deduplication logic.

    .. change:: fix
        :tags: Internal

        Integration fails to start on nuke >= 12.

    .. change:: fix
       :tags: Internal

        Thumbnail frame is now generated from the mid frame of the exported clip.

.. release:: 2.2.2
    :date: 2019-07-10

    .. change:: changed
       :tags: Internal

        Replace QtExt module with QtPy.

.. release:: 2.2.1
    :date: 2019-05-22

    .. change:: fixed

        Tasks are marked as duplicated if the same clip name is present on multiple tracks.

    .. change:: fixed

        Tasks generate empty unwanted components.

    .. change:: changed

        Replace simple EDL export with OpenTimelineIO edl export.

    .. change:: new

        Thumbnails are published also to parent entity.

.. release:: 2.2.0
    :date: 2019-03-08

    .. change:: new

        Extend context template to support episodes.

    .. change:: changed

        Application requires a project to start and
        project selection from export is now disabled.

.. release:: 2.1.3
    :date: 2019-02-21

    .. change:: fixed

        Edl Exporter generates empty components.

    .. change:: new
       :tags: Logging

        Better error handling to log.

.. release:: 2.1.2
    :date: 2019-01-17

    .. change:: fixed

        Due to application api changes, the plugin does not work
        in Nuke Studio/Hiero versions >= 11.3v1.

.. release:: 2.1.1
    :date: 2019-01-11

    .. change:: fixed

        Presets are not properly restored between sessions.

    .. change:: fixed

        Components are not collected under one single asset.

.. release:: 2.1.0
    :date: 2018-12-17

    .. change:: new

        Support tokens resolution in component names.

    .. change:: new

        Support multi track export.

    .. change:: fixed

        Hiero under windows does not load templates.

.. release:: 2.0.1
    :date: 2018-11-12

    .. change:: fixed

        Error when trying to validate duplicated components.

.. release:: 2.0.0
    :date: 2018-10-08

    .. change:: new

        Complete re write of the integration as standalone plugin.

        .. seealso::

            :ref:`migration guide <release/migration>`

.. release:: 1.1.2
    :date: 2017-04-27

    .. change:: fixed
       :tags: Crew

        Nuke Studio 11.1 crashes with ftrack integration.

.. release:: 1.1.1
    :date: 2017-12-14

    .. change:: new
       :tags: Logging

       Improved feedback gathering.

.. release:: 1.1.0
    :date: 2017-09-12

    .. change:: fixed
        :tags: Nuke Studio

        Nuke 11 not supported.

.. release:: 1.0.0
    :date: 2017-07-07

    .. change:: fixed
        :tags: macOS

        Occasional errors when running processors. 

    .. change:: fixed
        :tags: Export project

        Show an error dialog if the img asset type does not exist in the server.

    .. change:: new
        :tags: API

        Remove dependencies on the ftrack legacy API where possible

    .. change:: new
        :tags: Template, Structure

        Add new event to allow modification of the template output structure.

        .. seealso::

            :ref:`Updated template tutorial <developing/customise_template_output>`

.. release:: 0.2.7
    :date: 2017-01-11

    .. change:: fixed
        :tags: Custom attributes

        Cannot set custom attributes when used in combination with new api
        and ftrack server version.

.. release:: 0.2.6
    :date: 2016-12-01

    .. change:: changed
        :tags: API

        Switched to require ftrack-python-api > 1.0.0.

.. release:: 0.2.5
    :date: 2016-08-03

    .. change:: fixed
        :tags: Processor

        Processors fail in NukeStudio 10.0v3 and later for single-file track
        items.

.. release:: 0.2.4
    :date: 2016-06-07

    .. change:: fixed
        :tags: Ui

        Schema selection is not in sync with the selected exiting project.

.. release:: 0.2.3
    :date: 2016-05-02

    .. change:: fixed
        :tags: Compatibility

        Plugin doesn't work with Nuke Studio 10.0v1 beta.

.. release:: 0.2.2
    :date: 2016-04-04

    .. change:: fixed
        :tags: Processor

        Handles are not treated correctly when publishing through processors.

.. release:: 0.2.1
    :date: 2016-03-14

    .. change:: changed
        :tags: Processor, Development

        Track item is passed as `application_object` when discovering
        processors.

    .. change:: fixed
        :tags: Create project

        Fix issue where a project cannot be created or updated from the Create
        dialog.

    .. change:: fixed

        Meta data on project is overwritten when an existing project is updated.

.. release:: 0.2.0
    :date: 2015-11-10

    .. change:: new
        :tags: Context template, Context tag

        Introduced :term:`Context templates <Context template>` to simplify
        configuration of project structure on export.

        .. seealso::

            :ref:`Updated export project tutorial <using/export_project>`

        .. note::

            A ftrack server version of 3.3.4 or higher is required.

.. release:: 0.1.4
    :date: 2015-10-16

    .. change:: changed

        Default tag expressions now check for either the previous syntax or
        as-is naming to support a wider variety of use cases out of the box.

        .. note::

            As part of this change the regular expressions must now define a
            "value" named group in order to work.

        .. seealso::

            :ref:`developing/customising_tag_expressions`

    .. change:: changed

        Improved error messages shown when tag expression does not match.

.. release:: 0.1.3
    :date: 2015-10-01

    .. change:: changed

        Propagate thumbnails to tasks on export by default.

        .. seealso::

            :ref:`Thumbnail processor <using/processors/thumbnail>`

    .. change:: changed

        Publish and Proxy processors disabled as default.

    .. change:: changed

        Store reference to outermost ftrack entity in hierarchy when exporting
        track items.

    .. change:: fixed

        Info panel not updating if track item has effect track.

.. release:: 0.1.2
    :date: 2015-09-22

    .. change:: fixed

        Processors not working correct on Windows.

    .. change:: fixed

        Incomplete version number displayed for Nuke Studio application when
        discovered.

    .. change:: fixed

        Changes to context tags hook not being respected.

    .. change:: changed

        Read default export values for `fps` and `resolution` from the
        project settings.

.. release:: 0.1.1
    :date: 2015-09-10

    .. change:: fixed

        Dropping several tags of same type causes export to fail.

    .. change:: fixed

        Segmentation fault when closing down Nuke Studio with plugin loaded.

    .. change:: changed

        Updated default export values for `fps`, `resolution` and `handles`.

    .. change:: fixed
        :tags: Processors, Web playable component

        In and out points not calculated correctly when when offset is used
        on source clip.

.. release:: 0.1.0
    :date: 2015-09-08

    .. change:: new

        Initial release of ftrack connect Nuke studio plugin.<|MERGE_RESOLUTION|>--- conflicted
+++ resolved
@@ -9,12 +9,11 @@
 
 .. release:: Upcoming
 
-<<<<<<< HEAD
     .. change:: new
         :tags: Exporter
 
         Add 'Ftrack Copy Exporter' for publish file or sequence to ftrack without transcoding.
-=======
+
     .. change:: change
         :tags: Version
 
@@ -24,7 +23,6 @@
         :tags: Exporter
 
         Reviewable export audio breaks on earlier Nuke Studio versions (version < 12.1).
->>>>>>> 715b9a98
 
     .. change:: fix
         :tags: Exporter
