--- conflicted
+++ resolved
@@ -9,25 +9,24 @@
 
 .. release:: upcoming
 
-<<<<<<< HEAD
-    .. change:: changed
+    .. change:: changed
+        :tags: Login
 
         Improved error handling for invalid server URLs.
 
     .. change:: new
-        :tags: Context Selector
+        :tags: Login
 
         Added ability to login using regular users credentials via web interface
         instead of API key. Username and API key fields are therefore hidden by
         default in the ftrack connect login screen.
-=======
+
     .. change:: new
         :tags: Events
 
         ftrack connect will now respond to the ftrack.connect.discover event
         which can be used to identify if ftrack connect is running for the
         current user.
->>>>>>> 6b3fd25b
 
     .. change:: fixed
         :tags: Ui
