--- conflicted
+++ resolved
@@ -11,13 +11,14 @@
 
     .. change:: changed
 
-<<<<<<< HEAD
         Propagate thumbnails to tasks on export by default.
 
         .. seealso::
 
             :ref:`Thumbnail processor <using/processors/thumbnail>`
-=======
+
+    .. change:: changed
+
         Publish and Proxy processors disabled as default.
 
     .. change:: changed
@@ -28,7 +29,6 @@
     .. change:: fixed
 
         Info panel not updating if track item has effect track.
->>>>>>> 7f2de7f7
 
 .. release:: 0.1.2
     :date: 2015-09-22
