..
    :copyright: Copyright (c) 2014 ftrack

.. _release/release_notes:

*************
Release Notes
*************

.. release:: Upcoming
<<<<<<< HEAD

    .. change:: changed
        :tags: Internal

        Add support to PySide2 / Qt5
=======
    .. change:: fix
        :tags: Internal, API

        Connect break in case of slow connection or missing url icon.

    .. change:: Asset Manager
        :tags: Internal

        Speedup asset manager.

.. release:: Upcoming

    .. change:: fixed
        :tags: Internal

        Connect logs are saved to the wrong directory.

.. release:: 0.1.27
    :date: 2016-08-08

    .. change:: new
        :tags: Actions

        Added default action to reveal a Component in the OS default file
        browser.
>>>>>>> 807d0777

.. release:: 0.1.26
    :date: 2016-07-19

    .. change:: new
        :tags: Internal

        Logs are now written to file and the logs directory can be accessed
        via the about menu.

.. release:: 0.1.25
    :date: 2016-06-07

    .. change:: changed
        :tags: Internal

        Improve support for debugging tools.

    .. change:: fixed
        :tags: Asset manager

        Asset versioning change breaks if versions has been deleted.

.. release:: 0.1.24
    :date: 2016-06-07

    .. change:: fixed
        :tags: Login

        Error when starting connect with invalid ftrack server URL.

.. release:: 0.1.23
    :date: 2016-05-06

    .. change:: fixed
        :tags: Events, API

        The `ftrack.connect.publish-components` event listener does not work
        correctly when using Windows.

.. release:: 0.1.22
    :date: 2016-05-02

    .. change:: new
        :tags: Events, API

        Added new `ftrack.connect.publish-components` event listener which
        can be used to publish components from applications not supporting
        the :term:`locations <ftrack:location>` framework.

    .. change:: changed
        :tags: Login

        Login details and credentials are now stored in a json file in the
        platform specific user data folder instead of using QSettings.

    .. change:: fixed
        :tags: Login

        Unable to logout on some platforms.

.. release:: 0.1.21
    :date: 2016-03-30

    .. change:: fixed
        :tags: Events, API

        Event listeners using new API may be registered twice.

.. release:: 0.1.20
    :date: 2016-03-14

    .. change:: new
        :tags: Plugins

        Added a menu option to open the default plugin directory.

    .. change:: changed
        :tags: Login

        Improved error handling for invalid server URLs.

    .. change:: new
        :tags: Login

        Added ability to login using regular users credentials via web interface
        instead of API key. Username and API key fields are therefore hidden by
        default in the ftrack connect login screen.

    .. change:: new
        :tags: Events

        ftrack connect will now respond to the ftrack.connect.discover event
        which can be used to identify if ftrack connect is running for the
        current user.

    .. change:: new
        :tags: Location

        Paths for custom locations that are implemented in the new Python
        API, :ref:`ftrack-python-api <ftrack-python-api:introduction>`,
        are now resolved in Connect.

    .. change:: new
        :tags: Location Scenario

        Added a new hook that can be used to detect problems and present
        information to the user.

        .. seealso::

            :ref:`Verify startup hook <developing/hooks/verify_startup>`

    .. change:: new
        :tags: Location Scenario

        Added a configure storage scenario widget that will be shown on startup
        if a storage scenario has not been configured on the server.

    .. change:: changed
        :tags: Event plugins

        Event plugins are now loaded for the new Python API, 
        :ref:`ftrack-python-api <ftrack-python-api:introduction>`.
        :ref:`Read more <release/migration/0.1.20/developer_notes>`

    .. change:: fixed
        :tags: Ui

        Restore :py:class:`ftrack_connect.panelcom.PanelComInstance` communication with contextSelector,
        so changes to the environments get reflected into the widgets.

.. release:: 0.1.19
    :date: 2016-01-08

    .. change:: new
        :tags: Context Selector

        Added new
        :py:class:`ftrack_connect.ui.widget.context_selector.ContextSelector`
        widget that can be used to present and browse for a context.

    .. change:: changed

        Removed BrowseTasksSmallWidget in favor of
        :py:class:`ftrack_connect.ui.widget.context_selector.ContextSelector`.

.. release:: 0.1.18
    :date: 2015-11-10

    .. change:: new

        Added new
        :py:class:`ftrack_connect.ui.widget.html_combobox.HtmlComboBox` widget
        and :py:class:`ftrack_connect.ui.widget.html_delegate.HtmlDelegate`.

.. release:: 0.1.17
    :date: 2015-10-16

    .. change:: fixed
        :tags: Actions

        The option *launch with latest* is not respected when launching *Adobe*
        applications.

    .. change:: fixed
        :tags: Developer, Actions

        When launching actions via connect, not all action data are passed when
        firing the launch event.

.. release:: 0.1.16
    :date: 2015-10-02

    .. change:: new

        Display more detailed information about ftrack connect in About window.

        .. seealso::

            :ref:`Add custom information to About window <developing/hooks/plugin_information>`

.. release:: 0.1.15
    :date: 2015-09-22

    .. change:: changed
        :tags: Entity Browser

        Added support for new workflow object icons in entity browser.

    .. change:: fixed
        :tags: Crew

        Humanized notification dates are not always correct.

    .. change:: fixed
        :tags: Publisher

        Clean up after a failed publish fails if not permitted to delete
        version.

.. release:: 0.1.14
    :date: 2015-09-08

    .. change:: new
        :tags: Actions

        Added support for launching actions from Connect.

        .. seealso :: :ref:`using/actions`

    .. change:: new
        :tags: Crew

        Added crew widgets for chat and notifications.

    .. change:: changed
        :tags: Actions

        Applications may now include *description* and *variant*.

    .. change:: changed
        :tags: Developer

        ``thumbnail.Base`` will no longer default to ellipsis shape. Use
        ``thumbnail.EllipsisBase`` for round thumbnails.

.. release:: 0.1.13
    :date: 2015-08-31

    .. change:: changed
        :tags: Publisher

        Update entity browser to support updated naming convention.

.. release:: 0.1.12
    :date: 2015-08-24

    .. change:: new
        :tags: Publisher

        Support custom object types and icons in entity browser.

.. release:: 0.1.11
    :date: 2015-06-05

    .. change:: changed
        :tags: Publisher

        File browser now defaults to home directory.

    .. change:: fixed
        :tags: Publisher

        File browser crashes if file is removed or renamed.

    .. change:: fixed
        :tags: Publisher

        File browser not being refreshed if closed and reopened.

.. release:: 0.1.10
    :date: 2015-05-06

    .. change:: fixed
        :tags: Publisher

        Can not add files via drag and drop with non-ascii characters in the path.

.. release:: 0.1.9
    :date: 2015-03-18

    .. change:: new
        :tags: Developer

        Added base widgets and connectors to be used by application plugins.

.. release:: 0.1.8
    :date: 2015-03-02

    .. change:: fixed
        :tags: Publisher

        Publisher browser breaks when objects and files have non-ascii
        characters.

    .. change:: new
        :tags: Developer, Tutorial

        Added tutorial on how to add you own custom applications and how
        to modify the environment. :ref:`Read more <developing/tutorial/custom_applications>`

    .. change:: changed
        :tags: Publisher

        Added the possibility to specify if you like to version up an existing
        version or create a new version when publishing.
        :ref:`Read more <using/publishing/choose_or_create_asset>`

.. release:: 0.1.7
    :date: 2015-02-03

    .. change:: fixed
        :tags: Publisher

        Publisher is stuck in processing state if publish fails.

.. release:: 0.1.6
    :date: 2015-01-30

    .. change:: change
        :tags: Developer

        Moved logic for finding and starting applications supported by legacy
        plugins from the ftrack connect core to the legacy plugins repository.

    .. change:: fixed

        Unable to launch NukeX on Windows.

    .. change:: fixed

        Wrong Nuke version is launched on Windows if several are installed.

    .. change:: fixed

        Hiero and HieroPlayer are not discovered on Windows.

.. release:: 0.1.5
    :date: 2015-01-26

    .. change:: change

        Include *all* environment variables when launching applications.

.. release:: 0.1.4
    :date: 2015-01-23

    .. change:: new

        Added :ref:`About <faq/where_can_i_see_information_about_my_ftrack_connect>`
        option to menu to display eg. version, logged in user and ftrack server
        url.

    .. change:: change

        Use a managed :term:`location` when publishing from adobe extensions to
        prevent publishing temporary files.

.. release:: 0.1.3
    :date: 2015-01-14

    .. change:: change

        Update default :ref:`action_discover <developing/hooks/action_discover>` and
        :ref:`action_launch <developing/hooks/action_launch>` hooks to
        support new format in ftrack 3.0.3.
        :ref:`Read more <release/migration/0_1_3/developer_notes/updated_action_hooks>`

    .. change:: new

        Support launching applications with legacy ftrack plugins enabled.

    .. change:: fixed

        Fix import error causing Nuke to not launch correctly via Connect.

.. release:: 0.1.2
    :date: 2014-12-17

    .. change::

        Release to match version for package. No changes introduced.

.. release:: 0.1.1
    :date: 2014-12-02

    .. change:: new

        Support publishing independently of applications.

    .. change:: new

        Provide default actions for discovering and launching locally installed
        applications.<|MERGE_RESOLUTION|>--- conflicted
+++ resolved
@@ -1,3 +1,4 @@
+
 ..
     :copyright: Copyright (c) 2014 ftrack
 
@@ -7,14 +8,14 @@
 Release Notes
 *************
 
+
 .. release:: Upcoming
-<<<<<<< HEAD
 
     .. change:: changed
         :tags: Internal
 
         Add support to PySide2 / Qt5
-=======
+
     .. change:: fix
         :tags: Internal, API
 
@@ -25,8 +26,6 @@
 
         Speedup asset manager.
 
-.. release:: Upcoming
-
     .. change:: fixed
         :tags: Internal
 
@@ -40,7 +39,6 @@
 
         Added default action to reveal a Component in the OS default file
         browser.
->>>>>>> 807d0777
 
 .. release:: 0.1.26
     :date: 2016-07-19
