..
    :copyright: Copyright (c) 2016 ftrack

.. _release/release_notes:

*************
Release Notes
*************

.. release:: Upcoming

    .. change:: new
        :tags: Field, Widget

<<<<<<< HEAD
        Added separate widget for number.
=======
        Added a textarea field.
>>>>>>> 71bdc147

.. release:: Upcoming

    .. change:: new
        :tags: Field, Widget

        Added a frame range field.

.. release:: 0.1.0
    :date: 2016-11-08

    .. change:: new
        :tags: Asset, Publish

        Initial technical preview of ftrack-connect-pipeline.<|MERGE_RESOLUTION|>--- conflicted
+++ resolved
@@ -12,11 +12,12 @@
     .. change:: new
         :tags: Field, Widget
 
-<<<<<<< HEAD
         Added separate widget for number.
-=======
+
+    .. change:: new
+        :tags: Field, Widget
+
         Added a textarea field.
->>>>>>> 71bdc147
 
 .. release:: Upcoming
 
