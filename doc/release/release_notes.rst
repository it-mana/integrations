
..
    :copyright: Copyright (c) 2014 ftrack

.. _release/release_notes:

*************
Release Notes
*************

<<<<<<< HEAD
.. release:: Upcoming

    .. change:: changed
        :tags: Internal

        X11 windows system is not thread safe. 
=======
.. release:: 0.1.31
    :date: 2016-12-01
>>>>>>> afbc509c

    .. change:: fixed
        :tags: Widget

        Entity picker may cause instability on some combinations of 
        platforms and applications.

    .. change:: new
        :tags: Asset version scanner

        Added new method to scan for new asset versions.

.. release:: 0.1.30
    :date: 2016-09-23

    .. change:: fixed
        :tags: Asset manager

        Asset manager fails to switch versions if an asset is removed without
        refreshing the list.

.. release:: 0.1.29
    :date: 2016-09-21

    .. change:: fixed
        :tags: Internal

        Wrapper for PySide2 and Qt5 does not work properly on Windows.

.. release:: 0.1.28
    :date: 2016-09-16

    .. change:: changed
        :tags: Internal

        Add wrapper for PySide2 / Qt5 to support Maya 2017 and other future
        applications that rely on later versions of Qt.

    .. change:: fixed
        :tags: Internal, API

        Connect break in case of slow connection or missing url icon.

    .. change:: Asset Manager
        :tags: Internal

        Speedup asset manager.

    .. change:: fixed
        :tags: Internal

        Connect logs are saved to the wrong directory.

.. release:: 0.1.27
    :date: 2016-08-08

    .. change:: new
        :tags: Actions

        Added default action to reveal a Component in the OS default file
        browser.

.. release:: 0.1.26
    :date: 2016-07-19

    .. change:: new
        :tags: Internal

        Logs are now written to file and the logs directory can be accessed
        via the about menu.

.. release:: 0.1.25
    :date: 2016-06-07

    .. change:: changed
        :tags: Internal

        Improve support for debugging tools.

    .. change:: fixed
        :tags: Asset manager

        Asset versioning change breaks if versions has been deleted.

.. release:: 0.1.24
    :date: 2016-06-07

    .. change:: fixed
        :tags: Login

        Error when starting connect with invalid ftrack server URL.

.. release:: 0.1.23
    :date: 2016-05-06

    .. change:: fixed
        :tags: Events, API

        The `ftrack.connect.publish-components` event listener does not work
        correctly when using Windows.

.. release:: 0.1.22
    :date: 2016-05-02

    .. change:: new
        :tags: Events, API

        Added new `ftrack.connect.publish-components` event listener which
        can be used to publish components from applications not supporting
        the :term:`locations <ftrack:location>` framework.

    .. change:: changed
        :tags: Login

        Login details and credentials are now stored in a json file in the
        platform specific user data folder instead of using QSettings.

    .. change:: fixed
        :tags: Login

        Unable to logout on some platforms.

.. release:: 0.1.21
    :date: 2016-03-30

    .. change:: fixed
        :tags: Events, API

        Event listeners using new API may be registered twice.

.. release:: 0.1.20
    :date: 2016-03-14

    .. change:: new
        :tags: Plugins

        Added a menu option to open the default plugin directory.

    .. change:: changed
        :tags: Login

        Improved error handling for invalid server URLs.

    .. change:: new
        :tags: Login

        Added ability to login using regular users credentials via web interface
        instead of API key. Username and API key fields are therefore hidden by
        default in the ftrack connect login screen.

    .. change:: new
        :tags: Events

        ftrack connect will now respond to the ftrack.connect.discover event
        which can be used to identify if ftrack connect is running for the
        current user.

    .. change:: new
        :tags: Location

        Paths for custom locations that are implemented in the new Python
        API, :ref:`ftrack-python-api <ftrack-python-api:introduction>`,
        are now resolved in Connect.

    .. change:: new
        :tags: Location Scenario

        Added a new hook that can be used to detect problems and present
        information to the user.

        .. seealso::

            :ref:`Verify startup hook <developing/hooks/verify_startup>`

    .. change:: new
        :tags: Location Scenario

        Added a configure storage scenario widget that will be shown on startup
        if a storage scenario has not been configured on the server.

    .. change:: changed
        :tags: Event plugins

        Event plugins are now loaded for the new Python API, 
        :ref:`ftrack-python-api <ftrack-python-api:introduction>`.
        :ref:`Read more <release/migration/0.1.20/developer_notes>`

    .. change:: fixed
        :tags: Ui

        Restore :py:class:`ftrack_connect.panelcom.PanelComInstance` communication with contextSelector,
        so changes to the environments get reflected into the widgets.

.. release:: 0.1.19
    :date: 2016-01-08

    .. change:: new
        :tags: Context Selector

        Added new
        :py:class:`ftrack_connect.ui.widget.context_selector.ContextSelector`
        widget that can be used to present and browse for a context.

    .. change:: changed

        Removed BrowseTasksSmallWidget in favor of
        :py:class:`ftrack_connect.ui.widget.context_selector.ContextSelector`.

.. release:: 0.1.18
    :date: 2015-11-10

    .. change:: new

        Added new
        :py:class:`ftrack_connect.ui.widget.html_combobox.HtmlComboBox` widget
        and :py:class:`ftrack_connect.ui.widget.html_delegate.HtmlDelegate`.

.. release:: 0.1.17
    :date: 2015-10-16

    .. change:: fixed
        :tags: Actions

        The option *launch with latest* is not respected when launching *Adobe*
        applications.

    .. change:: fixed
        :tags: Developer, Actions

        When launching actions via connect, not all action data are passed when
        firing the launch event.

.. release:: 0.1.16
    :date: 2015-10-02

    .. change:: new

        Display more detailed information about ftrack connect in About window.

        .. seealso::

            :ref:`Add custom information to About window <developing/hooks/plugin_information>`

.. release:: 0.1.15
    :date: 2015-09-22

    .. change:: changed
        :tags: Entity Browser

        Added support for new workflow object icons in entity browser.

    .. change:: fixed
        :tags: Crew

        Humanized notification dates are not always correct.

    .. change:: fixed
        :tags: Publisher

        Clean up after a failed publish fails if not permitted to delete
        version.

.. release:: 0.1.14
    :date: 2015-09-08

    .. change:: new
        :tags: Actions

        Added support for launching actions from Connect.

        .. seealso :: :ref:`using/actions`

    .. change:: new
        :tags: Crew

        Added crew widgets for chat and notifications.

    .. change:: changed
        :tags: Actions

        Applications may now include *description* and *variant*.

    .. change:: changed
        :tags: Developer

        ``thumbnail.Base`` will no longer default to ellipsis shape. Use
        ``thumbnail.EllipsisBase`` for round thumbnails.

.. release:: 0.1.13
    :date: 2015-08-31

    .. change:: changed
        :tags: Publisher

        Update entity browser to support updated naming convention.

.. release:: 0.1.12
    :date: 2015-08-24

    .. change:: new
        :tags: Publisher

        Support custom object types and icons in entity browser.

.. release:: 0.1.11
    :date: 2015-06-05

    .. change:: changed
        :tags: Publisher

        File browser now defaults to home directory.

    .. change:: fixed
        :tags: Publisher

        File browser crashes if file is removed or renamed.

    .. change:: fixed
        :tags: Publisher

        File browser not being refreshed if closed and reopened.

.. release:: 0.1.10
    :date: 2015-05-06

    .. change:: fixed
        :tags: Publisher

        Can not add files via drag and drop with non-ascii characters in the path.

.. release:: 0.1.9
    :date: 2015-03-18

    .. change:: new
        :tags: Developer

        Added base widgets and connectors to be used by application plugins.

.. release:: 0.1.8
    :date: 2015-03-02

    .. change:: fixed
        :tags: Publisher

        Publisher browser breaks when objects and files have non-ascii
        characters.

    .. change:: new
        :tags: Developer, Tutorial

        Added tutorial on how to add you own custom applications and how
        to modify the environment. :ref:`Read more <developing/tutorial/custom_applications>`

    .. change:: changed
        :tags: Publisher

        Added the possibility to specify if you like to version up an existing
        version or create a new version when publishing.
        :ref:`Read more <using/publishing/choose_or_create_asset>`

.. release:: 0.1.7
    :date: 2015-02-03

    .. change:: fixed
        :tags: Publisher

        Publisher is stuck in processing state if publish fails.

.. release:: 0.1.6
    :date: 2015-01-30

    .. change:: change
        :tags: Developer

        Moved logic for finding and starting applications supported by legacy
        plugins from the ftrack connect core to the legacy plugins repository.

    .. change:: fixed

        Unable to launch NukeX on Windows.

    .. change:: fixed

        Wrong Nuke version is launched on Windows if several are installed.

    .. change:: fixed

        Hiero and HieroPlayer are not discovered on Windows.

.. release:: 0.1.5
    :date: 2015-01-26

    .. change:: change

        Include *all* environment variables when launching applications.

.. release:: 0.1.4
    :date: 2015-01-23

    .. change:: new

        Added :ref:`About <faq/where_can_i_see_information_about_my_ftrack_connect>`
        option to menu to display eg. version, logged in user and ftrack server
        url.

    .. change:: change

        Use a managed :term:`location` when publishing from adobe extensions to
        prevent publishing temporary files.

.. release:: 0.1.3
    :date: 2015-01-14

    .. change:: change

        Update default :ref:`action_discover <developing/hooks/action_discover>` and
        :ref:`action_launch <developing/hooks/action_launch>` hooks to
        support new format in ftrack 3.0.3.
        :ref:`Read more <release/migration/0_1_3/developer_notes/updated_action_hooks>`

    .. change:: new

        Support launching applications with legacy ftrack plugins enabled.

    .. change:: fixed

        Fix import error causing Nuke to not launch correctly via Connect.

.. release:: 0.1.2
    :date: 2014-12-17

    .. change::

        Release to match version for package. No changes introduced.

.. release:: 0.1.1
    :date: 2014-12-02

    .. change:: new

        Support publishing independently of applications.

    .. change:: new

        Provide default actions for discovering and launching locally installed
        applications.<|MERGE_RESOLUTION|>--- conflicted
+++ resolved
@@ -1,3 +1,4 @@
+
 
 ..
     :copyright: Copyright (c) 2014 ftrack
@@ -8,17 +9,15 @@
 Release Notes
 *************
 
-<<<<<<< HEAD
 .. release:: Upcoming
 
     .. change:: changed
         :tags: Internal
 
         X11 windows system is not thread safe. 
-=======
+
 .. release:: 0.1.31
     :date: 2016-12-01
->>>>>>> afbc509c
 
     .. change:: fixed
         :tags: Widget
