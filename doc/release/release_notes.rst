--- conflicted
+++ resolved
@@ -9,12 +9,11 @@
 
 .. release:: upcoming
 
-<<<<<<< HEAD
     .. change:: changed
         :tags: publisher
 
         Auto select publisher if only one.
-=======
+
     .. change:: fix
         :tags: publisher
 
@@ -24,7 +23,6 @@
         :tags: asset manager
 
         Proper orange indicator on assets in asset manager that have newer version.
->>>>>>> 53d9e19d
 
     .. change:: new
         :tags: doc
@@ -94,7 +92,7 @@
 
         Updated progress widget style and appearance of finalizer section.
 
-    .. change:: change
+    .. change:: changed
         :tags: publisher,assembler,opener
 
         Use core pipeline DefinitionObject API instead of raw definition dictionary operations.
@@ -104,22 +102,22 @@
 
         Fixed bug where default plugin option list item were not selected.
 
-    .. change:: change
+    .. change:: changed
         :tags: assembler
 
         Have assembler start in browse mode instead of suggestions.
 
-    .. change:: change
+    .. change:: changed
         :tags: dynamicwidget
 
         Finalised Dynamic widget . list / combobox handling.
 
-    .. change:: change
+    .. change:: changed
         :tags: dynamicwidget
 
         Dynamic widget renders widgets within a group box instead of using the default redundant plugin widget label.
 
-    .. change:: change
+    .. change:: changed
         :tags: overlay
 
         Updated the visual appearance of options overlay, removed accordion use.
@@ -147,15 +145,15 @@
 
         Fixed bug where opener definition selector could not spot an openable version.
 
-    .. change:: change
+    .. change:: changed
 
          Removed version id from asset list event.
 
-    .. change:: change
+    .. change:: changed
 
         Passing version ID from version selection instead of Version API object
 
-    .. change:: change
+    .. change:: changed
 
         Prevent opener from listing and opening incompatible snapshots
 
