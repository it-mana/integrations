..
    :copyright: Copyright (c) 2014 ftrack

.. _release/release_notes:

*************
Release Notes
*************

<<<<<<< HEAD
.. release:: upcoming

    .. change:: changed

        Updated default export values for `fps`, `resolution` and `handles`.
=======
.. release:: Upcoming

    .. change:: fixed
        :tags: Processors, Web playable component

        In and out points not calculated correctly when when offset is used
        on source clip.
>>>>>>> 216a0102

.. release:: 0.1.0
    :date: 2015-09-08

    .. change:: new

        Initial release of ftrack connect Nuke studio plugin.<|MERGE_RESOLUTION|>--- conflicted
+++ resolved
@@ -7,21 +7,18 @@
 Release Notes
 *************
 
-<<<<<<< HEAD
 .. release:: upcoming
 
     .. change:: changed
 
         Updated default export values for `fps`, `resolution` and `handles`.
-=======
-.. release:: Upcoming
+
 
     .. change:: fixed
         :tags: Processors, Web playable component
 
         In and out points not calculated correctly when when offset is used
         on source clip.
->>>>>>> 216a0102
 
 .. release:: 0.1.0
     :date: 2015-09-08
