--- conflicted
+++ resolved
@@ -9,17 +9,15 @@
 
 .. release:: Upcoming
 
-<<<<<<< HEAD
     ..change:: changed
         :tags: Setup
 
         Pip compatibility for version 19.3.0 or higher
-=======
+
     .. change:: Add
         :tags: Internal
 
         Mark ftrack.perforce-location as non compatible.
->>>>>>> 842ffa60
 
     .. change:: fix
         :tags: Internal
