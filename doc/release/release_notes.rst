
..
    :copyright: Copyright (c) 2014 ftrack

.. _release/release_notes:

*************
Release Notes
*************

.. release:: Upcoming

<<<<<<< HEAD
    .. change:: fixed
       :tags: Asset manager

        Asset manager does not refresh last published asset version.

=======
    .. change:: changed
        :tags: Ui

        Added feature to hide the ftrack-connect UI on startup. This is done
        with the flag "--silent" or "-s".
>>>>>>> 795ef90f

.. release:: 1.1.3
    :date: 2018-02-02

    .. change:: fixed
       :tags: Plugins

        `ftrack.connect.plugin.debug-information` only published for the legacy
        api.

.. release:: 1.1.2
    :date: 2017-12-01

    .. change:: fixed
        :tags: Documentation

        Release notes page is not formatted correct.

.. release:: 1.1.1
    :date: 2017-11-16

    .. change:: fixed
        :tags: API

        Error when publishing in connect with non-task context.

.. release:: 1.1.0
    :date: 2017-09-12

    .. change:: changed
       :tags: Import asset

       Component location picker now defaults to location where the component
       exists. If a component exists in more than one location, the priority
       order determines the default location.

    .. change:: fixed
        :tags: Info dialog, Tasks dialog

        Info and Tasks dialogs are not compatible with recent versions of
        Qt.

    .. change:: fixed
        :tags: API

        All widgets are not compatible with recent versions of Qt.

.. release:: 1.0.1
    :date: 2017-07-11

    .. change:: fixed
        :tags: Asset manager

        Cannot change version of versions with a sequence component.

.. release:: 1.0.0
    :date: 2017-07-07

    .. change:: fixed
        :tags: API

        Errors in hooks are shown as event hub errors.

    .. change:: fixed
        :tags: Ui, Asset manager

        Asset manager fails to open in some rare cases.

    .. change:: fixed
        :tags: API

        Application search on disk does not follow symlinks.

    .. change:: changed
        :tags: Events, API

        The `ftrack.connect.application.launch` event is now also emitted through the new
        api. The event allows you to modify the command and/or environment of applications
        before they are launched.

    .. change:: changed
        :tags: API

        Changed Connector based plugins to use the new API to publish assets.

    .. change:: fixed
        :tags: Ui, Import asset

        Import asset dialog errors when a version has no user.

    .. change:: changed
        :tags: API

        Changed from using legacy API locations to using locations from the
        ftrack-python-api. Make sure to read the migration notes before
        upgrading:
        :ref:`release/migration/upcoming/developer_notes`

    .. change:: fixed
        :tags: Internal

        Fixed occasional X11 related crashes when launching actions on Linux.

    .. change:: changed
        :tags: Publish

        The new api and locations are used for publishing.

        .. seealso::

            :ref:`Read more <release/migration/upcoming/developer_notes>`

    .. change:: changed
        :tags: Internal

        X11 windows system is not thread safe.

    .. change:: changed
        :tags: Ui, Asset manager, Internal

        Update color on version indicator in asset manager.

    .. change:: fixed
        :tags: Settings

        Numberic settings cannot be set to higher than 99.

.. release:: 0.1.33
    :date: 2017-01-17

    .. change:: fixed
        :tags: Documentation

        Installation and usage instructions are confusing for users who have
        downloaded the pre-built package.

.. release:: 0.1.32
    :date: 2016-12-01

    .. change:: fixed
        :tags: API

        Switched to require ftrack-python-api > 1.0.0.

.. release:: 0.1.31
    :date: 2016-12-01

    .. change:: fixed
        :tags: Widget

        Entity picker may cause instability on some combinations of
        platforms and applications.

    .. change:: new
        :tags: Asset version scanner

        Added new method to scan for new asset versions.

.. release:: 0.1.30
    :date: 2016-09-23

    .. change:: fixed
        :tags: Asset manager

        Asset manager fails to switch versions if an asset is removed without
        refreshing the list.

.. release:: 0.1.29
    :date: 2016-09-21

    .. change:: fixed
        :tags: Internal

        Wrapper for PySide2 and Qt5 does not work properly on Windows.

.. release:: 0.1.28
    :date: 2016-09-16

    .. change:: changed
        :tags: Internal

        Add wrapper for PySide2 / Qt5 to support Maya 2017 and other future
        applications that rely on later versions of Qt.

    .. change:: fixed
        :tags: Internal, API

        Connect break in case of slow connection or missing url icon.

    .. change:: changed
        :tags: Internal

        Speedup asset manager.

    .. change:: fixed
        :tags: Internal

        Connect logs are saved to the wrong directory.

.. release:: 0.1.27
    :date: 2016-08-08

    .. change:: new
        :tags: Actions

        Added default action to reveal a Component in the OS default file
        browser.

.. release:: 0.1.26
    :date: 2016-07-19

    .. change:: new
        :tags: Internal

        Logs are now written to file and the logs directory can be accessed
        via the about menu.

.. release:: 0.1.25
    :date: 2016-06-07

    .. change:: changed
        :tags: Internal

        Improve support for debugging tools.

    .. change:: fixed
        :tags: Asset manager

        Asset versioning change breaks if versions has been deleted.

.. release:: 0.1.24
    :date: 2016-06-07

    .. change:: fixed
        :tags: Login

        Error when starting connect with invalid ftrack server URL.

.. release:: 0.1.23
    :date: 2016-05-06

    .. change:: fixed
        :tags: Events, API

        The `ftrack.connect.publish-components` event listener does not work
        correctly when using Windows.

.. release:: 0.1.22
    :date: 2016-05-02

    .. change:: new
        :tags: Events, API

        Added new `ftrack.connect.publish-components` event listener which
        can be used to publish components from applications not supporting
        the :term:`locations <ftrack:location>` framework.

    .. change:: changed
        :tags: Login

        Login details and credentials are now stored in a json file in the
        platform specific user data folder instead of using QSettings.

    .. change:: fixed
        :tags: Login

        Unable to logout on some platforms.

.. release:: 0.1.21
    :date: 2016-03-30

    .. change:: fixed
        :tags: Events, API

        Event listeners using new API may be registered twice.

.. release:: 0.1.20
    :date: 2016-03-14

    .. change:: new
        :tags: Plugins

        Added a menu option to open the default plugin directory.

    .. change:: changed
        :tags: Login

        Improved error handling for invalid server URLs.

    .. change:: new
        :tags: Login

        Added ability to login using regular users credentials via web interface
        instead of API key. Username and API key fields are therefore hidden by
        default in the ftrack connect login screen.

    .. change:: new
        :tags: Events

        ftrack connect will now respond to the ftrack.connect.discover event
        which can be used to identify if ftrack connect is running for the
        current user.

    .. change:: new
        :tags: Location

        Paths for custom locations that are implemented in the new Python
        API, :ref:`ftrack-python-api <ftrack-python-api:introduction>`,
        are now resolved in Connect.

    .. change:: new
        :tags: Location Scenario

        Added a new hook that can be used to detect problems and present
        information to the user.

        .. seealso::

            :ref:`Verify startup hook <developing/hooks/verify_startup>`

    .. change:: new
        :tags: Location Scenario

        Added a configure storage scenario widget that will be shown on startup
        if a storage scenario has not been configured on the server.

    .. change:: changed
        :tags: Event plugins

        Event plugins are now loaded for the new Python API,
        :ref:`ftrack-python-api <ftrack-python-api:introduction>`.
        :ref:`Read more <release/migration/0.1.20/developer_notes>`

    .. change:: fixed
        :tags: Ui

        Restore :py:class:`ftrack_connect.panelcom.PanelComInstance` communication with contextSelector,
        so changes to the environments get reflected into the widgets.

.. release:: 0.1.19
    :date: 2016-01-08

    .. change:: new
        :tags: Context Selector

        Added new
        :py:class:`ftrack_connect.ui.widget.context_selector.ContextSelector`
        widget that can be used to present and browse for a context.

    .. change:: changed

        Removed BrowseTasksSmallWidget in favor of
        :py:class:`ftrack_connect.ui.widget.context_selector.ContextSelector`.

.. release:: 0.1.18
    :date: 2015-11-10

    .. change:: new

        Added new
        :py:class:`ftrack_connect.ui.widget.html_combobox.HtmlComboBox` widget
        and :py:class:`ftrack_connect.ui.widget.html_delegate.HtmlDelegate`.

.. release:: 0.1.17
    :date: 2015-10-16

    .. change:: fixed
        :tags: Actions

        The option *launch with latest* is not respected when launching *Adobe*
        applications.

    .. change:: fixed
        :tags: Developer, Actions

        When launching actions via connect, not all action data are passed when
        firing the launch event.

.. release:: 0.1.16
    :date: 2015-10-02

    .. change:: new

        Display more detailed information about ftrack connect in About window.

        .. seealso::

            :ref:`Add custom information to About window <developing/hooks/plugin_information>`

.. release:: 0.1.15
    :date: 2015-09-22

    .. change:: changed
        :tags: Entity Browser

        Added support for new workflow object icons in entity browser.

    .. change:: fixed
        :tags: Crew

        Humanized notification dates are not always correct.

    .. change:: fixed
        :tags: Publisher

        Clean up after a failed publish fails if not permitted to delete
        version.

.. release:: 0.1.14
    :date: 2015-09-08

    .. change:: new
        :tags: Actions

        Added support for launching actions from Connect.

        .. seealso :: :ref:`using/actions`

    .. change:: new
        :tags: Crew

        Added crew widgets for chat and notifications.

    .. change:: changed
        :tags: Actions

        Applications may now include *description* and *variant*.

    .. change:: changed
        :tags: Developer

        ``thumbnail.Base`` will no longer default to ellipsis shape. Use
        ``thumbnail.EllipsisBase`` for round thumbnails.

.. release:: 0.1.13
    :date: 2015-08-31

    .. change:: changed
        :tags: Publisher

        Update entity browser to support updated naming convention.

.. release:: 0.1.12
    :date: 2015-08-24

    .. change:: new
        :tags: Publisher

        Support custom object types and icons in entity browser.

.. release:: 0.1.11
    :date: 2015-06-05

    .. change:: changed
        :tags: Publisher

        File browser now defaults to home directory.

    .. change:: fixed
        :tags: Publisher

        File browser crashes if file is removed or renamed.

    .. change:: fixed
        :tags: Publisher

        File browser not being refreshed if closed and reopened.

.. release:: 0.1.10
    :date: 2015-05-06

    .. change:: fixed
        :tags: Publisher

        Can not add files via drag and drop with non-ascii characters in the path.

.. release:: 0.1.9
    :date: 2015-03-18

    .. change:: new
        :tags: Developer

        Added base widgets and connectors to be used by application plugins.

.. release:: 0.1.8
    :date: 2015-03-02

    .. change:: fixed
        :tags: Publisher

        Publisher browser breaks when objects and files have non-ascii
        characters.

    .. change:: new
        :tags: Developer, Tutorial

        Added tutorial on how to add you own custom applications and how
        to modify the environment. :ref:`Read more <developing/tutorial/custom_applications>`

    .. change:: changed
        :tags: Publisher

        Added the possibility to specify if you like to version up an existing
        version or create a new version when publishing.
        :ref:`Read more <using/publishing/choose_or_create_asset>`

.. release:: 0.1.7
    :date: 2015-02-03

    .. change:: fixed
        :tags: Publisher

        Publisher is stuck in processing state if publish fails.

.. release:: 0.1.6
    :date: 2015-01-30

    .. change:: change
        :tags: Developer

        Moved logic for finding and starting applications supported by legacy
        plugins from the ftrack connect core to the legacy plugins repository.

    .. change:: fixed

        Unable to launch NukeX on Windows.

    .. change:: fixed

        Wrong Nuke version is launched on Windows if several are installed.

    .. change:: fixed

        Hiero and HieroPlayer are not discovered on Windows.

.. release:: 0.1.5
    :date: 2015-01-26

    .. change:: change

        Include *all* environment variables when launching applications.

.. release:: 0.1.4
    :date: 2015-01-23

    .. change:: new

        Added :ref:`About <faq/where_can_i_see_information_about_my_ftrack_connect>`
        option to menu to display eg. version, logged in user and ftrack server
        url.

    .. change:: change

        Use a managed :term:`location` when publishing from adobe extensions to
        prevent publishing temporary files.

.. release:: 0.1.3
    :date: 2015-01-14

    .. change:: change

        Update default :ref:`action_discover <developing/hooks/action_discover>` and
        :ref:`action_launch <developing/hooks/action_launch>` hooks to
        support new format in ftrack 3.0.3.
        :ref:`Read more <release/migration/0_1_3/developer_notes/updated_action_hooks>`

    .. change:: new

        Support launching applications with legacy ftrack plugins enabled.

    .. change:: fixed

        Fix import error causing Nuke to not launch correctly via Connect.

.. release:: 0.1.2
    :date: 2014-12-17

    .. change::

        Release to match version for package. No changes introduced.

.. release:: 0.1.1
    :date: 2014-12-02

    .. change:: new

        Support publishing independently of applications.

    .. change:: new

        Provide default actions for discovering and launching locally installed
        applications.<|MERGE_RESOLUTION|>--- conflicted
+++ resolved
@@ -10,19 +10,16 @@
 
 .. release:: Upcoming
 
-<<<<<<< HEAD
-    .. change:: fixed
-       :tags: Asset manager
+    .. change:: fixed
+        :tags: Asset manager
 
         Asset manager does not refresh last published asset version.
 
-=======
     .. change:: changed
         :tags: Ui
 
         Added feature to hide the ftrack-connect UI on startup. This is done
         with the flag "--silent" or "-s".
->>>>>>> 795ef90f
 
 .. release:: 1.1.3
     :date: 2018-02-02
@@ -46,7 +43,7 @@
 
     .. change:: fixed
         :tags: API
-
+        
         Error when publishing in connect with non-task context.
 
 .. release:: 1.1.0
