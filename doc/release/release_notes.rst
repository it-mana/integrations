--- conflicted
+++ resolved
@@ -10,14 +10,13 @@
 
 .. release:: Upcoming
 
+
+	
+
     .. change:: changed
         :tags: Ui
 
         Move to Pyside2.
-<<<<<<< HEAD
-
-=======
->>>>>>> 7755ebe3
 
     .. change:: changed
         :tags: API
