--- conflicted
+++ resolved
@@ -8,22 +8,17 @@
 Release Notes
 *************
 
-<<<<<<< HEAD
-
 .. release:: Upcoming
 
   .. change:: changed
         :tags: Ui
 
         Update icons and style.
-=======
-.. release:: Upcoming
 
   .. change:: fixed
         :tags: Internal
 
         util.open_directory fails on Windows when path includes spaces.
->>>>>>> aaa40013
 
 .. release:: 1.1.5
     :date: 2018-10-13
