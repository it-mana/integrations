--- conflicted
+++ resolved
@@ -10,12 +10,11 @@
 
 .. release:: Upcoming
 
-<<<<<<< HEAD
     .. change:: changed
         :tags: Ui
 
         Move to Pyside2.
-=======
+
 
     .. change:: changed
         :tags: API
@@ -26,7 +25,6 @@
         .. warning::
 
             Hooks using ftrack.EVENT_HANDLERS won't be discovered anymore.
->>>>>>> 3fb0b30c
 
     .. change:: new
         :tags: Ui
