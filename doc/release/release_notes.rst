..
    :copyright: Copyright (c) 2014 ftrack

.. _release/release_notes:

*************
Release Notes
*************

.. release:: Upcoming

    .. change:: fix
        :tags: Internal

<<<<<<< HEAD
        Improve render task deduplication logic.
=======
        Integration fails to start on nuke >= 12.
>>>>>>> 4a1bec2e

    .. change:: fix
       :tags: Internal

        Thumbnail frame is now generated from the mid frame of the exported clip.

.. release:: 2.2.2
    :date: 2019-07-10

    .. change:: changed
       :tags: Internal

        Replace QtExt module with QtPy.

.. release:: 2.2.1
    :date: 2019-05-22

    .. change:: fixed

        Tasks are marked as duplicated if the same clip name is present on multiple tracks.

    .. change:: fixed

        Tasks generate empty unwanted components.

    .. change:: changed

        Replace simple EDL export with OpenTimelineIO edl export.

    .. change:: new

        Thumbnails are published also to parent entity.

.. release:: 2.2.0
    :date: 2019-03-08

    .. change:: new

        Extend context template to support episodes.

    .. change:: changed

        Application requires a project to start and
        project selection from export is now disabled.

.. release:: 2.1.3
    :date: 2019-02-21

    .. change:: fixed

        Edl Exporter generates empty components.

    .. change:: new
       :tags: Logging

        Better error handling to log.

.. release:: 2.1.2
    :date: 2019-01-17

    .. change:: fixed

        Due to application api changes, the plugin does not work
        in Nuke Studio/Hiero versions >= 11.3v1.

.. release:: 2.1.1
    :date: 2019-01-11

    .. change:: fixed

        Presets are not properly restored between sessions.

    .. change:: fixed

        Components are not collected under one single asset.

.. release:: 2.1.0
    :date: 2018-12-17

    .. change:: new

        Support tokens resolution in component names.

    .. change:: new

        Support multi track export.

    .. change:: fixed

        Hiero under windows does not load templates.

.. release:: 2.0.1
    :date: 2018-11-12

    .. change:: fixed

        Error when trying to validate duplicated components.

.. release:: 2.0.0
    :date: 2018-10-08

    .. change:: new

        Complete re write of the integration as standalone plugin.

        .. seealso::

            :ref:`migration guide <release/migration>`

.. release:: 1.1.2
    :date: 2017-04-27

    .. change:: fixed
       :tags: Crew

        Nuke Studio 11.1 crashes with ftrack integration.

.. release:: 1.1.1
    :date: 2017-12-14

    .. change:: new
       :tags: Logging

       Improved feedback gathering.

.. release:: 1.1.0
    :date: 2017-09-12

    .. change:: fixed
        :tags: Nuke Studio

        Nuke 11 not supported.

.. release:: 1.0.0
    :date: 2017-07-07

    .. change:: fixed
        :tags: macOS

        Occasional errors when running processors. 

    .. change:: fixed
        :tags: Export project

        Show an error dialog if the img asset type does not exist in the server.

    .. change:: new
        :tags: API

        Remove dependencies on the ftrack legacy API where possible

    .. change:: new
        :tags: Template, Structure

        Add new event to allow modification of the template output structure.

        .. seealso::

            :ref:`Updated template tutorial <developing/customise_template_output>`

.. release:: 0.2.7
    :date: 2017-01-11

    .. change:: fixed
        :tags: Custom attributes

        Cannot set custom attributes when used in combination with new api
        and ftrack server version.

.. release:: 0.2.6
    :date: 2016-12-01

    .. change:: changed
        :tags: API

        Switched to require ftrack-python-api > 1.0.0.

.. release:: 0.2.5
    :date: 2016-08-03

    .. change:: fixed
        :tags: Processor

        Processors fail in NukeStudio 10.0v3 and later for single-file track
        items.

.. release:: 0.2.4
    :date: 2016-06-07

    .. change:: fixed
        :tags: Ui

        Schema selection is not in sync with the selected exiting project.

.. release:: 0.2.3
    :date: 2016-05-02

    .. change:: fixed
        :tags: Compatibility

        Plugin doesn't work with Nuke Studio 10.0v1 beta.

.. release:: 0.2.2
    :date: 2016-04-04

    .. change:: fixed
        :tags: Processor

        Handles are not treated correctly when publishing through processors.

.. release:: 0.2.1
    :date: 2016-03-14

    .. change:: changed
        :tags: Processor, Development

        Track item is passed as `application_object` when discovering
        processors.

    .. change:: fixed
        :tags: Create project

        Fix issue where a project cannot be created or updated from the Create
        dialog.

    .. change:: fixed

        Meta data on project is overwritten when an existing project is updated.

.. release:: 0.2.0
    :date: 2015-11-10

    .. change:: new
        :tags: Context template, Context tag

        Introduced :term:`Context templates <Context template>` to simplify
        configuration of project structure on export.

        .. seealso::

            :ref:`Updated export project tutorial <using/export_project>`

        .. note::

            A ftrack server version of 3.3.4 or higher is required.

.. release:: 0.1.4
    :date: 2015-10-16

    .. change:: changed

        Default tag expressions now check for either the previous syntax or
        as-is naming to support a wider variety of use cases out of the box.

        .. note::

            As part of this change the regular expressions must now define a
            "value" named group in order to work.

        .. seealso::

            :ref:`developing/customising_tag_expressions`

    .. change:: changed

        Improved error messages shown when tag expression does not match.

.. release:: 0.1.3
    :date: 2015-10-01

    .. change:: changed

        Propagate thumbnails to tasks on export by default.

        .. seealso::

            :ref:`Thumbnail processor <using/processors/thumbnail>`

    .. change:: changed

        Publish and Proxy processors disabled as default.

    .. change:: changed

        Store reference to outermost ftrack entity in hierarchy when exporting
        track items.

    .. change:: fixed

        Info panel not updating if track item has effect track.

.. release:: 0.1.2
    :date: 2015-09-22

    .. change:: fixed

        Processors not working correct on Windows.

    .. change:: fixed

        Incomplete version number displayed for Nuke Studio application when
        discovered.

    .. change:: fixed

        Changes to context tags hook not being respected.

    .. change:: changed

        Read default export values for `fps` and `resolution` from the
        project settings.

.. release:: 0.1.1
    :date: 2015-09-10

    .. change:: fixed

        Dropping several tags of same type causes export to fail.

    .. change:: fixed

        Segmentation fault when closing down Nuke Studio with plugin loaded.

    .. change:: changed

        Updated default export values for `fps`, `resolution` and `handles`.

    .. change:: fixed
        :tags: Processors, Web playable component

        In and out points not calculated correctly when when offset is used
        on source clip.

.. release:: 0.1.0
    :date: 2015-09-08

    .. change:: new

        Initial release of ftrack connect Nuke studio plugin.<|MERGE_RESOLUTION|>--- conflicted
+++ resolved
@@ -12,11 +12,12 @@
     .. change:: fix
         :tags: Internal
 
-<<<<<<< HEAD
         Improve render task deduplication logic.
-=======
+
+    .. change:: fix
+        :tags: Internal
+
         Integration fails to start on nuke >= 12.
->>>>>>> 4a1bec2e
 
     .. change:: fix
        :tags: Internal
