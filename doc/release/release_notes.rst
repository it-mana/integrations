--- conflicted
+++ resolved
@@ -8,7 +8,6 @@
 Release Notes
 *************
 
-<<<<<<< HEAD
 .. release:: Upcoming
 
     .. change:: changed
@@ -17,8 +16,6 @@
         Added feature to hide the ftrack-connect UI on startup. This is done
         with the flag "--silent" or "-s".
 
- .. release:: 1.1.0
-=======
 .. release:: 1.1.2
     :date: 2017-12-01
 
@@ -32,11 +29,10 @@
 
     .. change:: fixed
         :tags: API
-        
+
         Error when publishing in connect with non-task context.
 
 .. release:: 1.1.0
->>>>>>> 24ed8ce2
     :date: 2017-09-12
 
     .. change:: changed
