..
    :copyright: Copyright (c) 2022 ftrack

.. _release/release_notes:

*************
Release Notes
*************

.. release:: upcoming

    .. change:: fix
<<<<<<< HEAD
        :tags: publisher

        Hide finalizers on publisher if there is no useful information for the user.
=======
        :tags: asset manager

        Proper orange indicator on assets in asset manager that have newer version.
>>>>>>> a178f032

    .. change:: new
        :tags: doc

        Enabled PDF user documentation provided by DCC.

    .. change:: changed

        Optimised Assembler/loader with optimised query projections

    .. change:: fix

        Optimised Opener query projections

   .. change:: fix

        Align assembler UI, consolidated assembler widget module.
        Consolidated asset manager widget module.
        Added docstrings.
        Updated progress widget UI, consolidated batch progress widget.
        Updated accordion base checked and checkable attributes.
        Improved asset and version selector.
        Updated definition selector to support adding an empty definition or not.

    .. change:: changed
        :tags: definitions

        Remove ftrack-connect-pipeline-definitions repository.
        Add plugins and definitions on each integration.

    .. change:: fix

        Added spacer to option widget overlays.
        (Base collector widget) Make sure initial collected objects are picked up.

    .. change:: fix

        Fixed list alternate style bug.

    .. change:: fix

        Have context selector support not only tasks, and start on browsing on a given context.
        Have context selector disable thumbnail load.

.. release:: 1.2.0
    :date: 2022-12-15

    .. change:: new

        3ds Max integration - Disable multithreading for certain DCCs, Added scroll widget to publisher overlay for large option sets.

.. release:: 1.1.0
    :date: 2022-11-08

    .. change:: fix
        :tags: opener

        Error on changing opener asset version to/from a non compatible.

    .. change:: new
        :tags: houdini

        Houdini integration.

    .. change:: fix
        :tags: publisher,assembler,opener

        Updated progress widget style and appearance of finalizer section.

    .. change:: change
        :tags: publisher,assembler,opener

        Use core pipeline DefinitionObject API instead of raw definition dictionary operations.

    .. change:: fixed
        :tags: dynamicwidget

        Fixed bug where default plugin option list item were not selected.

    .. change:: change
        :tags: assembler

        Have assembler start in browse mode instead of suggestions.

    .. change:: change
        :tags: dynamicwidget

        Finalised Dynamic widget . list / combobox handling.

    .. change:: change
        :tags: dynamicwidget

        Dynamic widget renders widgets within a group box instead of using the default redundant plugin widget label.

    .. change:: change
        :tags: overlay

        Updated the visual appearance of options overlay, removed accordion use.

    .. change:: fixed
        :tags: overlay

        Fixed further overlay event filter warnings.

    .. change:: fixed
        :tags: context

        Align with changes in pipeline context workflow.

    .. change:: fixed

        Removed event filter warnings in Nuke and Maya.

    .. change:: fixed

        Fixed assembler version selector bug caused by previous opener changes.

    .. change:: fixed
        :tags: doc

        Fixed bug where opener definition selector could not spot an openable version.

    .. change:: change

         Removed version id from asset list event.

    .. change:: change

        Passing version ID from version selection instead of Version API object

    .. change:: change

        Prevent opener from listing and opening incompatible snapshots

.. release:: 1.0.1
    :date: 2022-08-01

    .. change:: new

        Initial release
<|MERGE_RESOLUTION|>--- conflicted
+++ resolved
@@ -10,15 +10,14 @@
 .. release:: upcoming
 
     .. change:: fix
-<<<<<<< HEAD
         :tags: publisher
 
         Hide finalizers on publisher if there is no useful information for the user.
-=======
+
+    .. change:: fix
         :tags: asset manager
 
         Proper orange indicator on assets in asset manager that have newer version.
->>>>>>> a178f032
 
     .. change:: new
         :tags: doc
