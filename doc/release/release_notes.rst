..
    :copyright: Copyright (c) 2014 ftrack

.. _release/release_notes:

*************
Release Notes
*************

.. release:: Upcoming

    .. change:: changed

<<<<<<< HEAD
        Default tag expressions now check for either the previous syntax or
        as-is naming to support a wider variety of use cases out of the box.

        .. warning::

            As part of this change the regular expressions must now define a
            "value" named group in order to work.

        .. seealso::

            :ref:`event_list/ftrack.connect.nuke-studio.get-context-tags`
=======
        Improved error messages shown when tag expression does not match.
>>>>>>> 73ff8e35

    .. change:: fixed

        Changes to context tags hook not being respected.

    .. change:: changed

        Read default export values for `fps` and `resolution` from the
        project settings.

.. release:: 0.1.1
    :date: 2015-09-10

    .. change:: fixed

        Dropping several tags of same type causes export to fail.

    .. change:: fixed

        Segmentation fault when closing down Nuke Studio with plugin loaded.

    .. change:: changed

        Updated default export values for `fps`, `resolution` and `handles`.

    .. change:: fixed
        :tags: Processors, Web playable component

        In and out points not calculated correctly when when offset is used
        on source clip.

.. release:: 0.1.0
    :date: 2015-09-08

    .. change:: new

        Initial release of ftrack connect Nuke studio plugin.<|MERGE_RESOLUTION|>--- conflicted
+++ resolved
@@ -11,7 +11,6 @@
 
     .. change:: changed
 
-<<<<<<< HEAD
         Default tag expressions now check for either the previous syntax or
         as-is naming to support a wider variety of use cases out of the box.
 
@@ -23,9 +22,10 @@
         .. seealso::
 
             :ref:`event_list/ftrack.connect.nuke-studio.get-context-tags`
-=======
+
+    .. change:: changed
+
         Improved error messages shown when tag expression does not match.
->>>>>>> 73ff8e35
 
     .. change:: fixed
 
