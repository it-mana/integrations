--- conflicted
+++ resolved
@@ -10,26 +10,23 @@
 
 .. release:: Upcoming
 
-<<<<<<< HEAD
+    .. change:: fixed
+        :tags: Ui, Asset manager
+
+        Asset manager fails to open in some rare cases.
+
+    .. change:: fixed
+        :tags: API
+
+        Application search on disk does not follow symlinks.
+
     .. change:: changed
         :tags: Events, API
 
         The `ftrack.connect.application.launch` event is now also emitted through the new
         api. The event allows you to modify the command and/or environment of applications
         before they are launched.
-    
-=======
-    .. change:: fixed
-        :tags: Ui, Asset manager
-
-        Asset manager fails to open in some rare cases.
-
-    .. change:: fixed
-        :tags: API
-
-        Application search on disk does not follow symlinks.
-
->>>>>>> 7a845a21
+
     .. change:: changed
         :tags: API
 
