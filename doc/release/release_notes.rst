--- conflicted
+++ resolved
@@ -10,14 +10,12 @@
 .. release:: upcoming
 
     .. change:: fixed
+        Dropping several tags of same type causes export to fail.
 
-<<<<<<< HEAD
-        Dropping several tags of same type causes export to fail.
-=======
+    .. change:: fixed
         Segmentation fault when closing down Nuke Studio with plugin loaded.
 
     .. change:: changed
-
         Updated default export values for `fps`, `resolution` and `handles`.
 
     .. change:: fixed
@@ -25,11 +23,9 @@
 
         In and out points not calculated correctly when when offset is used
         on source clip.
->>>>>>> 68f94bcc
 
 .. release:: 0.1.0
     :date: 2015-09-08
 
     .. change:: new
-
         Initial release of ftrack connect Nuke studio plugin.