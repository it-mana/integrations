--- conflicted
+++ resolved
@@ -11,38 +11,34 @@
 .. release:: Upcoming
 
     .. change:: changed
-<<<<<<< HEAD
-        :tags: Ui, Asset manager, API
-=======
-        :tags: Publish
-
-        The new api and locations are used for publishing.
-
-        .. seealso::
-
-            :ref:`Read more <release/migration/upcoming/developer_notes>`
-
-    .. change:: changed
-        :tags: Internal
-
-        X11 windows system is not thread safe. 
-
-    .. change:: changed
-        :tags: Ui, Asset manager, Internal
->>>>>>> c585376e
-
-        Update color on version indicator in asset manager.
-
-    .. change:: fixed
-        :tags: Settings
-
-        Numberic settings cannot be set to higher than 99.
-
-    .. change:: changed
         :tags: API
 
         Import asset is slow due to the use of legacy api.
         :ref:`release/migration/upcoming/developer_notes`
+
+    .. change:: changed
+        :tags: Publish
+
+        The new api and locations are used for publishing.
+
+        .. seealso::
+
+            :ref:`Read more <release/migration/upcoming/developer_notes>`
+
+    .. change:: changed
+        :tags: Internal
+
+        X11 windows system is not thread safe. 
+
+    .. change:: changed
+        :tags: Ui, Asset manager, Internal
+
+        Update color on version indicator in asset manager.
+
+    .. change:: fixed
+        :tags: Settings
+
+        Numberic settings cannot be set to higher than 99.
 
 .. release:: 0.1.33
     :date: 2017-01-17
