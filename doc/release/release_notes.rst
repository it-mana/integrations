
..
    :copyright: Copyright (c) 2014 ftrack

.. _release/release_notes:

*************
Release Notes
*************

.. release:: Upcoming

    .. change:: fixed
<<<<<<< HEAD
        :tags: Linux

        Application shortcut points to wrong executable.
=======
        :tags: UX

        Path with unicode are not rendered spaced correctly.
>>>>>>> d66e73c8

.. release:: 2.0.0-rc-6
    :date: 2022-06-01

    .. change:: changed
        :tags: Login

        Provide link to get back on logging in through instance address.

    .. change:: changed
        :tags: Style

        Remove play button from action launch and review style.

    .. change:: fixed
        :tags: UX

        Interface expand on long context paths.

    .. change:: fixed
        :tags: Publisher

        Add missing icons and set correct state for drop zone on folders.

    .. change:: fixed
        :tags: Publisher

        Latest published assets are not always refreshing.

    .. change:: changed
        :tags: Style

        Review Dialogs styles.

    .. change:: changed
        :tags: Style

        Review style and icons.

    .. change:: new
        :tags: SystemTray, API

        Allow connect to restart.

    .. change:: changed
        :tags: Plugins

        Remove publisher and launcher from connect codebase.
        Documentation can be found in:

        * :ref:`Publisher documentation <ftrack-connect-publisher-widget:using/publishing>`
        * :ref:`Launcher documentation <ftrack-connect-action-launcher-widget:using/actions>

    .. change:: changed
        :tags: Codestyle

        Run black pass with flags : black --skip-string-normalization -l 79 . on Codebase.

.. release:: 2.0.0-rc-5
    :date: 2022-03-25

    .. change:: fixed
        :tags: Actions

        Random crashes on discovering on null context.

    .. change:: new
        :tags: Module

        Provide ftrak_connect.qt module to abstract imported Qt modules.
        
    .. change:: changed
        :tags: Events

        Sending of usage_events can now be batched.

    .. change:: changed
        :tags: About, Linux

        Linux Desktop entry respect packaged or virtual environment paths.

    .. change:: changed
        :tags: UX

        Add new icons set for Connect.

    .. change:: changed
        :tags: UX

        Connect color theme respect system theme.

.. release:: 2.0.0-rc-4
    :date: 2022-01-15

    .. change:: changed
        :tags: UX

        Assigned tasks are refreshed on cancel.

    .. change:: changed
        :tags: API

        User's plugin folder is created at startup time.

    .. change:: changed
        :tags: UX

        Context selection is changed to a list of assigned tasks.

    .. change:: new
        :tags: UX

        Indicator during discovery of actions.

    .. change:: new
        :tags: API

        Provide ConnectWidget Plugin with custom name attribute to render.

    .. change:: new
        :tags: API

        Improve ConnectWidget error logging.

    .. change:: new
        :tags: API

        Emit usage data for Connect session duration along version and os type.

    .. change:: fixed
        :tags: API

        Storage scenario help points to dead link.

    .. change:: changed
        :tags: UX

        Provide placeholder text in context selectors.

    .. change:: fixed
        :tags: UX

        Menubar icon smaller on Mac.

    .. change:: changed
        :tags: UX

        Update icon set to use font icons (material/ftrack icons) to ensure full hidpi support.

    .. change:: changed
        :tags: UX

        Consolidate font using Roboto.

    .. change:: changed
        :tags: API

        Remove `ftrack_connect.session` utility class, and `shared_session` usage.

    .. change:: changed
        :tags: Logging

        Improve logging readability.

    .. change:: new
        :tags: API

        Restore ftrack_connect.application module to provide environment variable helper methods.

        .. note::

            We provide for backward compatibility the method **prependPath** and **appendPath**, but these will likely be deprated at a later stage.
            The use of newer methods **prepend_path** and **append_path** in the same module are preferred.


.. release:: 2.0.0-rc-3
    :date: 2021-09-23

    .. change:: changed
        :tags: Setup

        Use latest api release version.

    .. change:: fixed
        :tags: API

        Cannot publish after a failed publish, and need to restart connect.


.. release:: 2.0.0-rc-2
    :date: 2021-07-13

    .. change:: changed
        :tags: Documentation

        Update with latest images.

.. release:: 2.0.0-rc-1
    :date: 2021-06-18

    .. change:: changed
        :tags: UI

        Integrations are returned sorted by name in About page.

    .. change:: changed
        :tags: ConnectWidetPlugin

        Improve error handling.

.. release:: 2.0.0-beta-4
    :date: 2021-06-07

    .. change:: new
        :tags: UI

        Allow connect to be always on top of other windows.


.. release:: 2.0.0-beta-3
    :date: 2021-05-21

    .. change:: changed
        :tags: API

        Review ConnectWidgetPlugin base classes.


.. release:: 2.0.0-beta-2
    :date: 2021-03-18

    .. change:: new
        :tags: Ui

        Provide ability to extend connect through ConnectWidgets plugins.


.. release:: 2.0.0-beta-1
    :date: 2021-03-11

    .. change:: changed
        :tags: Ui

        Move to `Pyside2 <https://pypi.org/project/PySide2/>`_.

    .. change:: changed
        :tags: API

        Remove `ftrack-python-legacy-api <https://bitbucket.org/ftrack/ftrack-python-legacy-api/src/master/>`_
        dependency and dependent code.

        .. warning::

            Hooks using ftrack.EVENT_HANDLERS won't be discovered anymore.

    .. change:: new
        :tags: Ui

        Replace `QtExt <https://bitbucket.org/ftrack/qtext>`_ with `Qt.py <https://github.com/mottosso/Qt.py>`_ module.

    .. change:: changed
        :tags: changed

        Move connector integration codebase to `separate repository <https://bitbucket.org/ftrack/ftrack-connector-legacy>`_

    .. change:: new
        :tags: Setup

        Use setuptool_scm to infer version.

    .. change:: fixed
        :tags: Application launcher

        Standalone installation does not correctly inject dependencies at application startup.

    .. change:: changed
        :tags: code

        Port code to python3.
        

.. warning:: 

    This is the last version supporting `ftrack-python-legacy-api <https://bitbucket.org/ftrack/ftrack-python-legacy-api>`_ / python 2.X and related modules and integrations.


.. release:: 1.1.9
    :date: 2021-03-11

    .. change:: fixed
        :tags: open_directory

        Opening component breaks on cloud paths.
 

.. release:: 1.1.8
    :date: 2020-01-21

    .. change:: new
        :tags: Internal

        Added a lockfile mechanism so Connect will exit if another
        instance is already running. Users can pass a command-line
        flag, -a or --allow-multiple, to skip this check.

.. release:: 1.1.7
    :date: 2019-03-08

    .. change:: new
        :tags: Ui

        Added button in About dialog to create a Linux desktop entry file to
        make Connect appear in the applications menu.

.. release:: 1.1.6
    :date: 2018-10-8

    .. change:: changed
        :tags: Ui

        Update icons and style.

    .. change:: fixed
        :tags: Internal

        util.open_directory fails on Windows when path includes spaces.

.. release:: 1.1.5
    :date: 2018-9-13

    .. change:: fixed
        :tags: Logging

        logger breaks with non ascii path.

    .. change:: changed
        :tags: Logging

        Improve logging configuration.

    .. change:: fixed
        :tags: Ui

        Application versions are not correctly sorted.

.. release:: 1.1.4
    :date: 2018-04-27

    .. change:: fixed
        :tags: Import asset

        Import Asset breaks checking for asset in remote locations.

    .. change:: changed
        :tags: Crew

        Remove Crew widget chat and notifications.

    .. change:: changed
        :tags: Ui

        Added feature to hide the ftrack-connect UI on startup. This is done
        with the flag "--silent" or "-s".

.. release:: 1.1.3
    :date: 2018-02-02

    .. change:: fixed
       :tags: Plugins

        `ftrack.connect.plugin.debug-information` only published for the legacy
        api.

.. release:: 1.1.2
    :date: 2017-12-01

    .. change:: fixed
        :tags: Documentation

        Release notes page is not formatted correct.

.. release:: 1.1.1
    :date: 2017-11-16

    .. change:: fixed
        :tags: API

        Error when publishing in connect with non-task context.

.. release:: 1.1.0
    :date: 2017-09-12

    .. change:: changed
       :tags: Import asset

       Component location picker now defaults to location where the component
       exists. If a component exists in more than one location, the priority
       order determines the default location.

    .. change:: fixed
        :tags: Info dialog, Tasks dialog

        Info and Tasks dialogs are not compatible with recent versions of
        Qt.

    .. change:: fixed
        :tags: API

        All widgets are not compatible with recent versions of Qt.

.. release:: 1.0.1
    :date: 2017-07-11

    .. change:: fixed
        :tags: Asset manager

        Cannot change version of versions with a sequence component.

.. release:: 1.0.0
    :date: 2017-07-07

    .. change:: fixed
        :tags: API

        Errors in hooks are shown as event hub errors.

    .. change:: fixed
        :tags: Ui, Asset manager

        Asset manager fails to open in some rare cases.

    .. change:: fixed
        :tags: API

        Application search on disk does not follow symlinks.

    .. change:: changed
        :tags: Events, API

        The `ftrack.connect.application.launch` event is now also emitted through the new
        api. The event allows you to modify the command and/or environment of applications
        before they are launched.

    .. change:: changed
        :tags: API

        Changed Connector based plugins to use the new API to publish assets.

    .. change:: fixed
        :tags: Ui, Import asset

        Import asset dialog errors when a version has no user.

    .. change:: changed
        :tags: API

        Changed from using legacy API locations to using locations from the
        ftrack-python-api. Make sure to read the migration notes before
        upgrading:

    .. change:: fixed
        :tags: Internal

        Fixed occasional X11 related crashes when launching actions on Linux.

    .. change:: changed
        :tags: Publish

        The new api and locations are used for publishing.

    .. change:: changed
        :tags: Internal

        X11 windows system is not thread safe.

    .. change:: changed
        :tags: Ui, Asset manager, Internal

        Update color on version indicator in asset manager.

    .. change:: fixed
        :tags: Settings

        Numberic settings cannot be set to higher than 99.

.. release:: 0.1.33
    :date: 2017-01-17

    .. change:: fixed
        :tags: Documentation

        Installation and usage instructions are confusing for users who have
        downloaded the pre-built package.

.. release:: 0.1.32
    :date: 2016-12-01

    .. change:: fixed
        :tags: API

        Switched to require ftrack-python-api > 1.0.0.

.. release:: 0.1.31
    :date: 2016-12-01

    .. change:: fixed
        :tags: Widget

        Entity picker may cause instability on some combinations of
        platforms and applications.

    .. change:: new
        :tags: Asset version scanner

        Added new method to scan for new asset versions.

.. release:: 0.1.30
    :date: 2016-09-23

    .. change:: fixed
        :tags: Asset manager

        Asset manager fails to switch versions if an asset is removed without
        refreshing the list.

.. release:: 0.1.29
    :date: 2016-09-21

    .. change:: fixed
        :tags: Internal

        Wrapper for PySide2 and Qt5 does not work properly on Windows.

.. release:: 0.1.28
    :date: 2016-09-16

    .. change:: changed
        :tags: Internal

        Add wrapper for PySide2 / Qt5 to support Maya 2017 and other future
        applications that rely on later versions of Qt.

    .. change:: fixed
        :tags: Internal, API

        Connect break in case of slow connection or missing url icon.

    .. change:: changed
        :tags: Internal

        Speedup asset manager.

    .. change:: fixed
        :tags: Internal

        Connect logs are saved to the wrong directory.

.. release:: 0.1.27
    :date: 2016-08-08

    .. change:: new
        :tags: Actions

        Added default action to reveal a Component in the OS default file
        browser.

.. release:: 0.1.26
    :date: 2016-07-19

    .. change:: new
        :tags: Internal

        Logs are now written to file and the logs directory can be accessed
        via the about menu.

.. release:: 0.1.25
    :date: 2016-06-07

    .. change:: changed
        :tags: Internal

        Improve support for debugging tools.

    .. change:: fixed
        :tags: Asset manager

        Asset versioning change breaks if versions has been deleted.

.. release:: 0.1.24
    :date: 2016-06-07

    .. change:: fixed
        :tags: Login

        Error when starting connect with invalid ftrack server URL.

.. release:: 0.1.23
    :date: 2016-05-06

    .. change:: fixed
        :tags: Events, API

        The `ftrack.connect.publish-components` event listener does not work
        correctly when using Windows.

.. release:: 0.1.22
    :date: 2016-05-02

    .. change:: new
        :tags: Events, API

        Added new `ftrack.connect.publish-components` event listener which
        can be used to publish components from applications not supporting
        the :term:`locations <ftrack:location>` framework.

    .. change:: changed
        :tags: Login

        Login details and credentials are now stored in a json file in the
        platform specific user data folder instead of using QSettings.

    .. change:: fixed
        :tags: Login

        Unable to logout on some platforms.

.. release:: 0.1.21
    :date: 2016-03-30

    .. change:: fixed
        :tags: Events, API

        Event listeners using new API may be registered twice.

.. release:: 0.1.20
    :date: 2016-03-14

    .. change:: new
        :tags: Plugins

        Added a menu option to open the default plugin directory.

    .. change:: changed
        :tags: Login

        Improved error handling for invalid server URLs.

    .. change:: new
        :tags: Login

        Added ability to login using regular users credentials via web interface
        instead of API key. Username and API key fields are therefore hidden by
        default in the ftrack connect login screen.

    .. change:: new
        :tags: Events

        ftrack connect will now respond to the ftrack.connect.discover event
        which can be used to identify if ftrack connect is running for the
        current user.

    .. change:: new
        :tags: Location

        Paths for custom locations that are implemented in the new Python
        API, :ref:`ftrack-python-api <ftrack-python-api:introduction>`,
        are now resolved in Connect.

    .. change:: new
        :tags: Location Scenario

        Added a new hook that can be used to detect problems and present
        information to the user.

        .. seealso::

            :ref:`Verify startup hook <developing/hooks/verify_startup>`

    .. change:: new
        :tags: Location Scenario

        Added a configure storage scenario widget that will be shown on startup
        if a storage scenario has not been configured on the server.

    .. change:: changed
        :tags: Event plugins

        Event plugins are now loaded for the new Python API,
        :ref:`ftrack-python-api <ftrack-python-api:introduction>`.
        :ref:`Read more <release/migration/0.1.20/developer_notes>`

    .. change:: fixed
        :tags: Ui

        Restore :py:class:`ftrack_connect.panelcom.PanelComInstance` communication with contextSelector,
        so changes to the environments get reflected into the widgets.

.. release:: 0.1.19
    :date: 2016-01-08

    .. change:: new
        :tags: Context Selector

        Added new
        :py:class:`ftrack_connect.ui.widget.context_selector.ContextSelector`
        widget that can be used to present and browse for a context.

    .. change:: changed

        Removed BrowseTasksSmallWidget in favor of
        :py:class:`ftrack_connect.ui.widget.context_selector.ContextSelector`.

.. release:: 0.1.18
    :date: 2015-11-10

    .. change:: new

        Added new
        :py:class:`ftrack_connect.ui.widget.html_combobox.HtmlComboBox` widget
        and :py:class:`ftrack_connect.ui.widget.html_delegate.HtmlDelegate`.

.. release:: 0.1.17
    :date: 2015-10-16

    .. change:: fixed
        :tags: Actions

        The option *launch with latest* is not respected when launching *Adobe*
        applications.

    .. change:: fixed
        :tags: Developer, Actions

        When launching actions via connect, not all action data are passed when
        firing the launch event.

.. release:: 0.1.16
    :date: 2015-10-02

    .. change:: new

        Display more detailed information about ftrack connect in About window.

        .. seealso::

            :ref:`Add custom information to About window <developing/hooks/plugin_information>`

.. release:: 0.1.15
    :date: 2015-09-22

    .. change:: changed
        :tags: Entity Browser

        Added support for new workflow object icons in entity browser.

    .. change:: fixed
        :tags: Crew

        Humanized notification dates are not always correct.

    .. change:: fixed
        :tags: Publisher

        Clean up after a failed publish fails if not permitted to delete
        version.

.. release:: 0.1.14
    :date: 2015-09-08

    .. change:: new
        :tags: Actions

        Added support for launching actions from Connect.

        .. seealso :: :ref:`using/actions`

    .. change:: new
        :tags: Crew

        Added crew widgets for chat and notifications.

    .. change:: changed
        :tags: Actions

        Applications may now include *description* and *variant*.

    .. change:: changed
        :tags: Developer

        ``thumbnail.Base`` will no longer default to ellipsis shape. Use
        ``thumbnail.EllipsisBase`` for round thumbnails.

.. release:: 0.1.13
    :date: 2015-08-31

    .. change:: changed
        :tags: Publisher

        Update entity browser to support updated naming convention.

.. release:: 0.1.12
    :date: 2015-08-24

    .. change:: new
        :tags: Publisher

        Support custom object types and icons in entity browser.

.. release:: 0.1.11
    :date: 2015-06-05

    .. change:: changed
        :tags: Publisher

        File browser now defaults to home directory.

    .. change:: fixed
        :tags: Publisher

        File browser crashes if file is removed or renamed.

    .. change:: fixed
        :tags: Publisher

        File browser not being refreshed if closed and reopened.

.. release:: 0.1.10
    :date: 2015-05-06

    .. change:: fixed
        :tags: Publisher

        Can not add files via drag and drop with non-ascii characters in the path.

.. release:: 0.1.9
    :date: 2015-03-18

    .. change:: new
        :tags: Developer

        Added base widgets and connectors to be used by application plugins.

.. release:: 0.1.8
    :date: 2015-03-02

    .. change:: fixed
        :tags: Publisher

        Publisher browser breaks when objects and files have non-ascii
        characters.

    .. change:: new
        :tags: Developer, Tutorial

        Added tutorial on how to add you own custom applications and how
        to modify the environment.

    .. change:: changed
        :tags: Publisher

        Added the possibility to specify if you like to version up an existing
        version or create a new version when publishing.
        :ref:`Read more <using/publishing/choose_or_create_asset>`

.. release:: 0.1.7
    :date: 2015-02-03

    .. change:: fixed
        :tags: Publisher

        Publisher is stuck in processing state if publish fails.

.. release:: 0.1.6
    :date: 2015-01-30

    .. change:: change
        :tags: Developer

        Moved logic for finding and starting applications supported by legacy
        plugins from the ftrack connect core to the legacy plugins repository.

    .. change:: fixed

        Unable to launch NukeX on Windows.

    .. change:: fixed

        Wrong Nuke version is launched on Windows if several are installed.

    .. change:: fixed

        Hiero and HieroPlayer are not discovered on Windows.

.. release:: 0.1.5
    :date: 2015-01-26

    .. change:: change

        Include *all* environment variables when launching applications.

.. release:: 0.1.4
    :date: 2015-01-23

    .. change:: new

        Added :ref:`About <faq/where_can_i_see_information_about_my_ftrack_connect>`
        option to menu to display eg. version, logged in user and ftrack server
        url.

    .. change:: change

        Use a managed :term:`location` when publishing from adobe extensions to
        prevent publishing temporary files.

.. release:: 0.1.3
    :date: 2015-01-14

    .. change:: change

        Update default :ref:`action_discover <developing/hooks/action_discover>` and
        :ref:`action_launch <developing/hooks/action_launch>` hooks to
        support new format in ftrack 3.0.3.
        :ref:`Read more <release/migration/0_1_3/developer_notes/updated_action_hooks>`

    .. change:: new

        Support launching applications with legacy ftrack plugins enabled.

    .. change:: fixed

        Fix import error causing Nuke to not launch correctly via Connect.

.. release:: 0.1.2
    :date: 2014-12-17

    .. change::

        Release to match version for package. No changes introduced.

.. release:: 0.1.1
    :date: 2014-12-02

    .. change:: new

        Support publishing independently of applications.

    .. change:: new

        Provide default actions for discovering and launching locally installed
        applications.<|MERGE_RESOLUTION|>--- conflicted
+++ resolved
@@ -11,15 +11,13 @@
 .. release:: Upcoming
 
     .. change:: fixed
-<<<<<<< HEAD
+        :tags: UX
+
+        Path with unicode are not rendered spaced correctly.
+    .. change:: fixed
         :tags: Linux
 
         Application shortcut points to wrong executable.
-=======
-        :tags: UX
-
-        Path with unicode are not rendered spaced correctly.
->>>>>>> d66e73c8
 
 .. release:: 2.0.0-rc-6
     :date: 2022-06-01
