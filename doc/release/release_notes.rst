..
    :copyright: Copyright (c) 2014 ftrack

.. _release/release_notes:

*************
Release Notes
*************

.. release:: Upcoming

<<<<<<< HEAD
    .. change:: new
        :tags: Exporter

        Add 'Ftrack Copy Exporter' for publish file or sequence to ftrack without transcoding.
=======
    .. change:: fixed
        :tags: Template parser

        Tokens are not always parsed correctly.

    .. change:: change
        :tags: Exporter

        Ensure shot output path normalized when replacing shot name.
>>>>>>> 60f67af3

    .. change:: change
        :tags: Version

        Replace fixed version with automatic versioning from git repository.
    
    .. change:: fix
        :tags: Exporter

        Reviewable export audio breaks on earlier Nuke Studio versions (version < 12.1).

    .. change:: fix
        :tags: Exporter

        Reviewable Task break when including audio.


.. release:: 2.3.0
    :date: 2020-04-23

    .. change:: fix
        :tags: Internal

        Custom start frame are not consistently output in frame sequence.

    .. change:: change
        :tags: Internal

        Lock OTIO dependency version to last python only.

    .. change:: fix
        :tags: Internal

        Sequences rendered with Nuke Studio cannot be imported in nuke.

    .. change:: fix
        :tags: Internal

        ImageSequences are rendered as FileComponent.

    .. change:: fix
        :tags: Internal

        Thumbnail generation breaks when exporting just nuke scripts.


.. release:: 2.2.5
    :date: 2020-03-12

    .. change:: fix
        :tags: Internal

        Thumbnail generation breaks when setting custom start frame.


.. release:: 2.2.4
    :date: 2020-01-21

    .. change:: changed
        :tags: Setup

        Pip compatibility for version 19.3.0 or higher

    .. change:: Add
        :tags: Internal

        Mark ftrack.perforce-location as non compatible.

    .. change:: fix
        :tags: Internal

        Replace pyqt with qt.py

.. release:: 2.2.3
    :date: 2019-10-21

    .. change:: fix
        :tags: Internal

        Improve render task deduplication logic.

    .. change:: fix
        :tags: Internal

        Integration fails to start on nuke >= 12.

    .. change:: fix
       :tags: Internal

        Thumbnail frame is now generated from the mid frame of the exported clip.

.. release:: 2.2.2
    :date: 2019-07-10

    .. change:: changed
       :tags: Internal

        Replace QtExt module with QtPy.

.. release:: 2.2.1
    :date: 2019-05-22

    .. change:: fixed

        Tasks are marked as duplicated if the same clip name is present on multiple tracks.

    .. change:: fixed

        Tasks generate empty unwanted components.

    .. change:: changed

        Replace simple EDL export with OpenTimelineIO edl export.

    .. change:: new

        Thumbnails are published also to parent entity.

.. release:: 2.2.0
    :date: 2019-03-08

    .. change:: new

        Extend context template to support episodes.

    .. change:: changed

        Application requires a project to start and
        project selection from export is now disabled.

.. release:: 2.1.3
    :date: 2019-02-21

    .. change:: fixed

        Edl Exporter generates empty components.

    .. change:: new
       :tags: Logging

        Better error handling to log.

.. release:: 2.1.2
    :date: 2019-01-17

    .. change:: fixed

        Due to application api changes, the plugin does not work
        in Nuke Studio/Hiero versions >= 11.3v1.

.. release:: 2.1.1
    :date: 2019-01-11

    .. change:: fixed

        Presets are not properly restored between sessions.

    .. change:: fixed

        Components are not collected under one single asset.

.. release:: 2.1.0
    :date: 2018-12-17

    .. change:: new

        Support tokens resolution in component names.

    .. change:: new

        Support multi track export.

    .. change:: fixed

        Hiero under windows does not load templates.

.. release:: 2.0.1
    :date: 2018-11-12

    .. change:: fixed

        Error when trying to validate duplicated components.

.. release:: 2.0.0
    :date: 2018-10-08

    .. change:: new

        Complete re write of the integration as standalone plugin.

        .. seealso::

            :ref:`migration guide <release/migration>`

.. release:: 1.1.2
    :date: 2017-04-27

    .. change:: fixed
       :tags: Crew

        Nuke Studio 11.1 crashes with ftrack integration.

.. release:: 1.1.1
    :date: 2017-12-14

    .. change:: new
       :tags: Logging

       Improved feedback gathering.

.. release:: 1.1.0
    :date: 2017-09-12

    .. change:: fixed
        :tags: Nuke Studio

        Nuke 11 not supported.

.. release:: 1.0.0
    :date: 2017-07-07

    .. change:: fixed
        :tags: macOS

        Occasional errors when running processors. 

    .. change:: fixed
        :tags: Export project

        Show an error dialog if the img asset type does not exist in the server.

    .. change:: new
        :tags: API

        Remove dependencies on the ftrack legacy API where possible

    .. change:: new
        :tags: Template, Structure

        Add new event to allow modification of the template output structure.

        .. seealso::

            :ref:`Updated template tutorial <developing/customise_template_output>`

.. release:: 0.2.7
    :date: 2017-01-11

    .. change:: fixed
        :tags: Custom attributes

        Cannot set custom attributes when used in combination with new api
        and ftrack server version.

.. release:: 0.2.6
    :date: 2016-12-01

    .. change:: changed
        :tags: API

        Switched to require ftrack-python-api > 1.0.0.

.. release:: 0.2.5
    :date: 2016-08-03

    .. change:: fixed
        :tags: Processor

        Processors fail in NukeStudio 10.0v3 and later for single-file track
        items.

.. release:: 0.2.4
    :date: 2016-06-07

    .. change:: fixed
        :tags: Ui

        Schema selection is not in sync with the selected exiting project.

.. release:: 0.2.3
    :date: 2016-05-02

    .. change:: fixed
        :tags: Compatibility

        Plugin doesn't work with Nuke Studio 10.0v1 beta.

.. release:: 0.2.2
    :date: 2016-04-04

    .. change:: fixed
        :tags: Processor

        Handles are not treated correctly when publishing through processors.

.. release:: 0.2.1
    :date: 2016-03-14

    .. change:: changed
        :tags: Processor, Development

        Track item is passed as `application_object` when discovering
        processors.

    .. change:: fixed
        :tags: Create project

        Fix issue where a project cannot be created or updated from the Create
        dialog.

    .. change:: fixed

        Meta data on project is overwritten when an existing project is updated.

.. release:: 0.2.0
    :date: 2015-11-10

    .. change:: new
        :tags: Context template, Context tag

        Introduced :term:`Context templates <Context template>` to simplify
        configuration of project structure on export.

        .. seealso::

            :ref:`Updated export project tutorial <using/export_project>`

        .. note::

            A ftrack server version of 3.3.4 or higher is required.

.. release:: 0.1.4
    :date: 2015-10-16

    .. change:: changed

        Default tag expressions now check for either the previous syntax or
        as-is naming to support a wider variety of use cases out of the box.

        .. note::

            As part of this change the regular expressions must now define a
            "value" named group in order to work.

        .. seealso::

            :ref:`developing/customising_tag_expressions`

    .. change:: changed

        Improved error messages shown when tag expression does not match.

.. release:: 0.1.3
    :date: 2015-10-01

    .. change:: changed

        Propagate thumbnails to tasks on export by default.

        .. seealso::

            :ref:`Thumbnail processor <using/processors/thumbnail>`

    .. change:: changed

        Publish and Proxy processors disabled as default.

    .. change:: changed

        Store reference to outermost ftrack entity in hierarchy when exporting
        track items.

    .. change:: fixed

        Info panel not updating if track item has effect track.

.. release:: 0.1.2
    :date: 2015-09-22

    .. change:: fixed

        Processors not working correct on Windows.

    .. change:: fixed

        Incomplete version number displayed for Nuke Studio application when
        discovered.

    .. change:: fixed

        Changes to context tags hook not being respected.

    .. change:: changed

        Read default export values for `fps` and `resolution` from the
        project settings.

.. release:: 0.1.1
    :date: 2015-09-10

    .. change:: fixed

        Dropping several tags of same type causes export to fail.

    .. change:: fixed

        Segmentation fault when closing down Nuke Studio with plugin loaded.

    .. change:: changed

        Updated default export values for `fps`, `resolution` and `handles`.

    .. change:: fixed
        :tags: Processors, Web playable component

        In and out points not calculated correctly when when offset is used
        on source clip.

.. release:: 0.1.0
    :date: 2015-09-08

    .. change:: new

        Initial release of ftrack connect Nuke studio plugin.<|MERGE_RESOLUTION|>--- conflicted
+++ resolved
@@ -9,12 +9,12 @@
 
 .. release:: Upcoming
 
-<<<<<<< HEAD
+
     .. change:: new
         :tags: Exporter
 
         Add 'Ftrack Copy Exporter' for publish file or sequence to ftrack without transcoding.
-=======
+
     .. change:: fixed
         :tags: Template parser
 
@@ -24,7 +24,7 @@
         :tags: Exporter
 
         Ensure shot output path normalized when replacing shot name.
->>>>>>> 60f67af3
+
 
     .. change:: change
         :tags: Version
