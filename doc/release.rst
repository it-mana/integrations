..
    :copyright: Copyright (c) 2014 ftrack

########
Releases
########

<<<<<<< HEAD
.. release:: Upcoming

    .. change:: fixed

       Cannot mix incompatible Qt library (version 0x40807) with this library (version 0x40806).

    .. note::   

        Qt look for plugins through the $QT_PLUGIN_PATH environment in the system
        as well as in the local directory. If the system version of QT is not the same 
        as the one shipped with connect, Qt will break trying to load plugins which 
        has been compiled with different version.
        qt.conf restrict the search to the local folder only.

=======
.. release:: upcoming

    .. change:: fixed

        Cannot connect over https on certain macOS configurations.
>>>>>>> 8ea5b86c

.. release:: 0.6.2
    :date: 2017-07-11

    .. change:: changed

        `ftrack connect nuke 1.0.1 <http://ftrack-connect-nuke.rtd.ftrack.com/en/1.0.1/>`_

    .. change:: changed

        `ftrack connect 1.0.1 <http://ftrack-connect.rtd.ftrack.com/en/1.0.1/>`_

.. release:: 0.6.1
    :date: 2017-07-07

    .. change:: new

        Allow for the use of a http proxy server through the environment variables
        :envvar:`http_proxy` and :envvar:`https_proxy`.

    .. change:: new

        `ftrack python legacy api <http://ftrack-python-legacy-api.rtd.ftrack.com/en/stable/>`_

    .. change:: changed

        `ftrack connect cinema 4d 0.1.3 <http://ftrack-connect-cinema-4d.rtd.ftrack.com/en/0.1.3/>`_

    .. change:: changed

        `ftrack connect hieroplayer 1.1.5 <http://ftrack-connect-hieroplayer.rtd.ftrack.com/en/1.1.5/>`_

    .. change:: changed

        `ftrack connect legacy plugins 1.0.0 <http://ftrack-connect-legacy-plugins.rtd.ftrack.com/en/1.0.0/>`_

    .. change:: changed

        `ftrack connect 1.0.0 <http://ftrack-connect.rtd.ftrack.com/en/1.0.0/>`_

    .. change:: changed

        `ftrack connect maya 1.0.0 <http://ftrack-connect-maya.rtd.ftrack.com/en/1.0.0/>`_

    .. change:: changed

        `ftrack connect nuke 1.0.0 <http://ftrack-connect-nuke.rtd.ftrack.com/en/1.0.0/>`_

    .. change:: changed

        `ftrack connect nuke studio 1.0.0 <http://ftrack-connect-nuke-studio.rtd.ftrack.com/en/1.0.0/>`_

    .. change:: changed

        `ftrack connect rv 3.6 <http://ftrack-connect-rv.rtd.ftrack.com/en/3.6/>`_

.. release:: 0.5.6
    :date: 2017-01-13

    .. change:: changed

        `ftrack connect nuke-studio 0.2.7 <http://ftrack-connect-nuke-studio.rtd.ftrack.com/en/0.2.7/>`_

.. release:: 0.5.5
    :date: 2017-01-04

    .. change:: changed

        `ftrack connect nuke 0.1.13 <http://ftrack-connect-nuke.rtd.ftrack.com/en/0.1.13/>`_

    .. change:: changed

        Windows installation does not create shortcuts.

.. release:: 0.5.4
    :date: 2016-12-01

    .. change:: changed

        `ftrack connect legacy plugins 0.1.10 <http://ftrack-connect-legacy-plugins.rtd.ftrack.com/en/0.1.10/>`_

    .. change:: changed

        `ftrack connect 0.1.32 <http://ftrack-connect.rtd.ftrack.com/en/0.1.32/>`_

    .. change:: changed

        `ftrack connect 3ds max 0.2.11 <http://ftrack-connect-cinema-3dsmax.rtd.ftrack.com/en/0.2.11/>`_

    .. change:: changed

        `ftrack connect maya 0.2.5 <http://ftrack-connect-maya.rtd.ftrack.com/en/0.2.5/>`_

    .. change:: changed

        `ftrack connect nuke 0.1.11 <http://ftrack-connect-nuke.rtd.ftrack.com/en/0.1.11/>`_

    .. change:: changed

        `ftrack connect nuke studio 0.2.6 <http://ftrack-connect-nuke-studio.rtd.ftrack.com/en/0.2.6/>`_

.. release:: 0.5.3
    :date: 2016-09-28

    .. change:: changed

        `ftrack connect legacy plugins 0.1.9 <http://ftrack-connect-legacy-plugins.rtd.ftrack.com/en/0.1.9/>`_

.. release:: 0.5.2
    :date: 2016-09-23

    .. change:: changed

        `ftrack connect 3ds max 0.2.10 <http://ftrack-connect-cinema-3dsmax.rtd.ftrack.com/en/0.2.10/>`_

    .. change:: changed

        `ftrack connect 0.1.30 <http://ftrack-connect.rtd.ftrack.com/en/0.1.30/>`_

.. release:: 0.5.1
    :date: 2016-09-16

    .. change:: changed

        `ftrack connect 3ds max 0.2.9 <http://ftrack-connect-cinema-3dsmax.rtd.ftrack.com/en/0.2.9/>`_

    .. change:: changed

        `ftrack connect 0.1.29 <http://ftrack-connect.rtd.ftrack.com/en/0.1.29/>`_

    .. change:: changed

        `ftrack connect legacy plugins 0.1.8 <http://ftrack-connect-legacy-plugins.rtd.ftrack.com/en/0.1.8/>`_

    .. change:: changed

        `ftrack connect maya 0.2.4 <http://ftrack-connect-maya.rtd.ftrack.com/en/0.2.4/>`_

    .. change:: changed

        `ftrack connect nuke 0.1.9 <http://ftrack-connect-nuke.rtd.ftrack.com/en/0.1.9/>`_

.. release:: 0.5.0
    :date: 2016-08-08

    .. change:: new

        `ftrack connect 3ds max <http://ftrack-connect-cinema-3dsmax.rtd.ftrack.com/en/stable/>`_

    .. change:: changed

        `ftrack connect nuke studio 0.2.5 <http://ftrack-connect-nuke-studio.rtd.ftrack.com/en/0.2.5/>`_

    .. change:: changed

        `ftrack connect 0.1.27 <http://ftrack-connect.rtd.ftrack.com/en/0.1.27/>`_

.. release:: 0.4.1
    :date: 2016-07-19

    .. change:: changed

        `ftrack connect 0.1.26 <http://ftrack-connect.rtd.ftrack.com/en/0.1.26/>`_

    .. change:: changed

        `ftrack connect legacy plugins 0.1.7 <http://ftrack-connect-legacy-plugins.rtd.ftrack.com/en/0.1.7/>`_

    .. change:: changed

        Adobe actions does no long require a specific action context to be
        launched.

    .. change:: fixed

        Adobe actions does not differentiate between patch versions, e.g.
        CC 2015 and CC 2015.5.

    .. change:: changed

        Removed ftrack connect cinesync from Connect package. Starting with CineSync
        version 3.7, ftrack support is included. Read more at
        `cinesync.com/partners <https://www.cinesync.com/partners/#ftrack>`_.

.. release:: 0.4.0
    :date: 2016-06-08

    .. change:: new

        `ftrack connect cinema 4d <http://ftrack-connect-cinema-4d.rtd.ftrack.com/en/stable/>`_

        .. note::

            The plugin must be installed manually, for instructions please
            see the `documentation <http://ftrack-connect-cinema-4d.rtd.ftrack.com/en/stable/>`_.

    .. change:: changed

        `ftrack connect hieroplayer 0.1.5 <http://ftrack-connect-hieroplayer.rtd.ftrack.com/en/0.1.5/>`_

    .. change:: changed

        `ftrack connect nuke 0.1.8 <http://ftrack-connect-nuke.rtd.ftrack.com/en/0.1.8/>`_

    .. change:: changed

        `ftrack connect nuke studio 0.2.4 <http://ftrack-connect-nuke-studio.rtd.ftrack.com/en/0.2.4/>`_

    .. change:: changed

        `ftrack connect maya 0.2.3 <http://ftrack-connect-maya.rtd.ftrack.com/en/0.2.3/>`_

    .. change:: changed

        `ftrack connect 0.1.25 <http://ftrack-connect.rtd.ftrack.com/en/0.1.25/>`_

.. release:: 0.3.9
    :date: 2016-05-06

    .. change:: changed

        `ftrack connect 0.1.23 <http://ftrack-connect.rtd.ftrack.com/en/0.1.23/>`_

.. release:: 0.3.8
    :date: 2016-05-02

    .. change:: changed

        `ftrack connect maya 0.2.1 <http://ftrack-connect-maya.rtd.ftrack.com/en/0.2.1/>`_

    .. change:: changed

        `ftrack connect nuke 0.1.7 <http://ftrack-connect-nuke.rtd.ftrack.com/en/0.1.7/>`_

    .. change:: changed

        `ftrack connect nuke studio 0.2.3 <http://ftrack-connect-nuke-studio.rtd.ftrack.com/en/0.2.3/>`_

    .. change:: changed

        `ftrack connect 0.1.22 <http://ftrack-connect.rtd.ftrack.com/en/0.1.22/>`_

.. release:: 0.3.7
    :date: 2016-04-04

    .. change:: changed

        `ftrack connect nuke studio 0.2.2 <http://ftrack-connect-nuke-studio.rtd.ftrack.com/en/0.2.2/>`_

.. release:: 0.3.6
    :date: 2016-03-30

    .. change:: changed

        `ftrack connect 0.1.21 <http://ftrack-connect.rtd.ftrack.com/en/0.1.21/>`_

.. release:: 0.3.5
    :date: 2016-03-16

    .. change:: new

        Added :py:mod:`boto==2.28.0` to packaged modules.

    .. change:: new

        Added :py:mod:`csv` to packaged modules

    .. change:: changed

        `ftrack connect nuke studio 0.2.1 <http://ftrack-connect-nuke-studio.rtd.ftrack.com/en/0.2.1/>`_

    .. change:: changed

        `ftrack connect 0.1.20 <http://ftrack-connect.rtd.ftrack.com/en/0.1.20/>`_

.. release:: 0.3.4
    :date: 2016-01-18

    .. change:: changed

        `ftrack connect 0.1.19 <http://ftrack-connect.rtd.ftrack.com/en/0.1.19/>`_

    .. change:: changed

        `ftrack connect maya 0.2.0 <http://ftrack-connect-maya.rtd.ftrack.com/en/0.2.0/>`_

.. release:: 0.3.3
    :date: 2015-11-13

    .. change:: changed

        `ftrack connect nuke studio 0.2.0 <http://ftrack-connect-nuke-studio.rtd.ftrack.com/en/0.2.0/>`_

        .. note::

            Required `ftrack server <http://ftrack.rtd.ftrack.com/en/latest/release/release_notes.html#release-3.3.4>`_ version is 3.3.4 or higher.

.. release:: 0.3.2
    :date: 2015-10-16

    .. change:: changed

        When launching :term:`Adobe Photoshop`, :term:`Adobe Premiere` or 
        :term:`Adobe After Effects` with the latest version, the version will
        first be copied to a temporary location to avoid overwriting a
        previously published version.

.. release:: 0.3.1
    :date: 2015-10-12

    .. change:: new

        :term:`Adobe After Effects` added as application to launch from
        :ref:`Actions <ftrack:using/actions>` on tasks and versions. Read more
        about how to install and use the :ref:`Adobe After Effects extension here <ftrack-connect-after-effects:installing>`.

.. release:: 0.3.0
    :date: 2015-10-02

    .. change:: changed

        Required `ftrack server <http://ftrack.rtd.ftrack.com/en/3.3.0/release/release_notes.html#release-3.3.0>`_ version is 3.3.0 or higher.

.. release:: 0.2.7
    :date: 2015-10-02

    .. change:: changed

        `ftrack connect 0.1.16 <http://ftrack-connect.rtd.ftrack.com/en/0.1.16/>`_

.. release:: 0.2.6
    :date: 2015-10-01

    .. change:: changed

        `ftrack connect nuke studio 0.1.2 <http://ftrack-connect-nuke-studio.rtd.ftrack.com/en/0.1.3/>`_

.. release:: 0.2.5
    :date: 2015-09-25

    .. change:: fixed

        Missing python modules on some versions of Centos.

.. release:: 0.2.4
    :date: 2015-09-22

    .. change:: changed

        `ftrack connect 0.1.15 <http://ftrack-connect.rtd.ftrack.com/en/0.1.15/>`_

    .. change:: changed

        `ftrack connect nuke studio 0.1.2 <http://ftrack-connect-nuke-studio.rtd.ftrack.com/en/0.1.2/>`_

    .. change:: changed

        `ftrack connect nuke 0.1.6 <http://ftrack-connect-nuke.rtd.ftrack.com/en/0.1.6/>`_

.. release:: 0.2.3
    :date: 2015-09-10

    .. change:: new

        Nuke Studio plugin added as new application and can be started using
        :ref:`actions <ftrack:using/actions>`.

        .. seealso:: `ftrack connect nuke studio 0.1.1 <http://ftrack-connect-nuke-studio.rtd.ftrack.com/en/0.1.1/>`_

    .. change:: changed

        `ftrack connect 0.1.14 <http://ftrack-connect.rtd.ftrack.com/en/0.1.14/>`_

    .. change:: changed

        `ftrack connect nuke 0.1.5 <http://ftrack-connect-nuke.rtd.ftrack.com/en/0.1.5/>`_

    .. change:: changed

        `ftrack connect legacy plugins 0.1.6 <http://ftrack-connect-legacy-plugins.rtd.ftrack.com/en/0.1.6/>`_

    .. change:: changed

        `ftrack connect hieroplayer 0.1.4 <http://ftrack-connect-hieroplayer.rtd.ftrack.com/en/0.1.4/>`_


.. release:: 0.2.2
    :date: 2015-09-01

    .. change:: changed

        Required `ftrack server <http://ftrack.rtd.ftrack.com/en/3.2.1/release/release_notes.html#release-3.2.1>`_ version is 3.2.1 or higher.

    .. change:: changed

        `ftrack connect 0.1.13 <http://rtd.ftrack.com/docs/ftrack-connect/en/0.1.13/>`_

.. release:: 0.2.1
    :date: 2015-08-24

    .. change:: changed

        Required `ftrack server <http://ftrack.rtd.ftrack.com/en/3.2.0/release/release_notes.html#release-3.2.0>`_ version is 3.2.0 or higher.

    .. change:: changed

        `ftrack connect 0.1.12 <http://rtd.ftrack.com/docs/ftrack-connect/en/0.1.12/>`_

.. release:: 0.2.0
    :date: 2015-06-05

    .. change:: changed

        Required `ftrack server <http://ftrack.rtd.ftrack.com/en/3.1.0/release/release_notes.html#release-3.1.0>`_ version is 3.1.0 or higher.

    .. change:: changed

        `ftrack connect 0.1.11 <http://rtd.ftrack.com/docs/ftrack-connect/en/0.1.11/>`_

.. release:: 0.1.13
    :date: 2015-05-06

    .. change:: changed

        `ftrack connect 0.1.10 <http://rtd.ftrack.com/docs/ftrack-connect/en/0.1.10/>`_

    .. change:: changed

        `ftrack connect nuke 0.1.4 <http://rtd.ftrack.com/docs/ftrack-connect-nuke/en/0.1.4/>`_

.. release:: 0.1.12
    :date: 2015-04-17

    .. change:: changed

        `ftrack connect nuke 0.1.3 <http://rtd.ftrack.com/docs/ftrack-connect-nuke/en/0.1.3/>`_,
        includes support for launching plugin on Centos.

    .. change:: changed

        `ftrack connect hieroplayer 0.1.3 <http://rtd.ftrack.com/docs/ftrack-connect-hieroplayer/en/0.1.3/>`_,
        includes support for launching plugin on Centos.

    .. change:: changed

        ftrack connect legacy plugins 0.1.5, includes support for launching 
        plugin on Centos.

.. release:: 0.1.11
    :date: 2015-04-15

    .. change:: changed

        `ftrack API 3.0.21 <http://ftrack.rtd.ftrack.com/en/3.0.21/release/release_notes.html#release-3.0.21>`_
        fix issue when trying to login using username containing special
        characters such as `@` or `+`.

.. release:: 0.1.10
    :date: 2015-03-18

    .. change:: changed

        `ftrack connect nuke 0.1.2 <http://rtd.ftrack.com/docs/ftrack-connect-nuke/en/0.1.2/>`_ 

    .. change:: changed

        `ftrack connect 0.1.9 <http://rtd.ftrack.com/docs/ftrack-connect/en/0.1.9/>`_

.. release:: 0.1.9
    :date: 2015-03-02

    .. change:: changed

        `ftrack connect nuke 0.1.1 <http://rtd.ftrack.com/docs/ftrack-connect-nuke/en/0.1.1/>`_ 

    .. change:: changed

        `ftrack connect 0.1.8 <http://rtd.ftrack.com/docs/ftrack-connect/en/0.1.8/>`_

.. release:: 0.1.8
    :date: 2015-02-23

    .. change:: new

        `ftrack connect nuke 0.1.0 <http://rtd.ftrack.com/docs/ftrack-connect-nuke/en/0.1.0/>`_ 
        included from it's own repository instead of from legacy plugins.

.. release:: 0.1.7
    :date: 2015-02-03

    .. change:: changed

        `ftrack connect 0.1.7 <http://rtd.ftrack.com/docs/ftrack-connect/en/0.1.7/>`_

    .. change:: changed

        `ftrack connect legacy plugins 0.1.2 <http://rtd.ftrack.com/docs/ftrack-connect/en/0.1.2/>`_,
        includes various fixes for the Nuke and Maya integrations.

.. release:: 0.1.6
    :date: 2015-01-30

    .. change:: changed

        `ftrack connect 0.1.6 <http://rtd.ftrack.com/docs/ftrack-connect/en/0.1.6/>`_

    .. change:: changed

        `ftrack connect hieroplayer 0.1.2 <http://rtd.ftrack.com/docs/ftrack-connect-hieroplayer/en/0.1.2/>`_

.. release:: 0.1.5
    :date: 2015-01-26

    .. change:: changed

        `ftrack connect 0.1.5 <http://rtd.ftrack.com/docs/ftrack-connect/en/0.1.5/>`_

    .. change:: changed

        ftrack connect legacy plugins 0.1.1

.. release:: 0.1.4
    :date: 2015-01-23

    .. change:: changed

        Required `ftrack server <http://rtd.ftrack.com/docs/ftrack/en/3.0.5/release/release_notes.html>`_ version is 3.0.5 or higher.

    .. change:: changed

        `ftrack connect 0.1.4 <http://rtd.ftrack.com/docs/ftrack-connect/en/0.1.4/>`_

    .. change:: new

        `ftrack connect hieroplayer 0.1.1 <http://rtd.ftrack.com/docs/ftrack-connect-hieroplayer/en/0.1.1/>`_

    .. change:: new

        :term:`Adobe Photoshop` added as application to launch from
        :ref:`Actions <ftrack:using/actions>` on tasks and versions. Read more
        about how to install and use the :ref:`Adobe Photoshop extension here <ftrack-connect-photoshop:installing>`.

.. release:: 0.1.3
    :date: 2015-01-14

    .. change:: changed

        Required `ftrack server <http://rtd.ftrack.com/docs/ftrack/en/3.0.3/release/release_notes.html>`_ version is 3.0.3 or higher.

    .. change:: changed

        `ftrack connect 0.1.3 <http://rtd.ftrack.com/docs/ftrack-connect/en/0.1.3/>`_

    .. change:: new

        ftrack connect legacy plugins 0.1.0

        Includes the Maya, Nuke and Hiero plugins.

    .. change:: changed

        `ftrack connect cinesync 0.1.2 <http://rtd.ftrack.com/docs/ftrack-connect-cinesync/en/0.1.2/>`_

.. release:: 0.1.2
    :date: 2014-12-17

    .. change:: new

        `ftrack connect cinesync 0.1.1 <http://rtd.ftrack.com/docs/ftrack-connect-cinesync/en/0.1.1/>`_

    .. change:: changed

        `ftrack connect 0.1.2 <http://rtd.ftrack.com/docs/ftrack-connect/en/0.1.2/>`_

.. release:: 0.1.1
    :date: 2014-12-01

    .. change:: changed

        Required `ftrack server <http://rtd.ftrack.com/docs/ftrack/en/3.0v1/release/release_notes.html>`_ version is 3.0v1 or higher.

    .. change:: new

        `ftrack connect 0.1.1 <http://rtd.ftrack.com/docs/ftrack-connect/en/0.1.1/>`_

<|MERGE_RESOLUTION|>--- conflicted
+++ resolved
@@ -5,7 +5,6 @@
 Releases
 ########
 
-<<<<<<< HEAD
 .. release:: Upcoming
 
     .. change:: fixed
@@ -20,13 +19,9 @@
         has been compiled with different version.
         qt.conf restrict the search to the local folder only.
 
-=======
-.. release:: upcoming
-
     .. change:: fixed
 
         Cannot connect over https on certain macOS configurations.
->>>>>>> 8ea5b86c
 
 .. release:: 0.6.2
     :date: 2017-07-11
