..
    :copyright: Copyright (c) 2014 ftrack

########
Releases
########

<<<<<<< HEAD
.. release:: next
    :date: 2015-XX-XX

    .. change:: new

        :term:`Adobe After Effects` added as application to launch from
        :ref:`Actions <ftrack:using/actions>` on tasks and versions. Read more
        about how to install and use the :ref:`Adobe After Effects extension here <ftrack-connect-after-effects:installing>`.
=======
.. release:: 0.3.0
    :date: 2015-10-02

    .. change:: changed

        Required `ftrack server <http://ftrack.rtd.ftrack.com/en/3.3.0/release/release_notes.html#release-3.3.0>`_ version is 3.3.0 or higher.

.. release:: 0.2.7
    :date: 2015-10-02

    .. change:: changed

        `ftrack connect 0.1.16 <http://ftrack-connect.rtd.ftrack.com/en/0.1.16/>`_

.. release:: 0.2.6
    :date: 2015-10-01

    .. change:: changed

        `ftrack connect nuke studio 0.1.2 <http://ftrack-connect-nuke-studio.rtd.ftrack.com/en/0.1.3/>`_

.. release:: 0.2.5
    :date: 2015-09-25

    .. change:: fixed

        Missing python modules on some versions of Centos.

.. release:: 0.2.4
    :date: 2015-09-22

    .. change:: changed

        `ftrack connect 0.1.15 <http://ftrack-connect.rtd.ftrack.com/en/0.1.15/>`_

    .. change:: changed

        `ftrack connect nuke studio 0.1.2 <http://ftrack-connect-nuke-studio.rtd.ftrack.com/en/0.1.2/>`_

    .. change:: changed

        `ftrack connect nuke 0.1.6 <http://ftrack-connect-nuke.rtd.ftrack.com/en/0.1.6/>`_

.. release:: 0.2.3
    :date: 2015-09-10

    .. change:: new

        Nuke Studio plugin added as new application and can be started using
        :ref:`actions <ftrack:using/actions>`.

        .. seealso:: `ftrack connect nuke studio 0.1.1 <http://ftrack-connect-nuke-studio.rtd.ftrack.com/en/0.1.1/>`_

    .. change:: changed

        `ftrack connect 0.1.14 <http://ftrack-connect.rtd.ftrack.com/en/0.1.14/>`_

    .. change:: changed

        `ftrack connect nuke 0.1.5 <http://ftrack-connect-nuke.rtd.ftrack.com/en/0.1.5/>`_

    .. change:: changed

        `ftrack connect legacy plugins 0.1.6 <http://ftrack-connect-legacy-plugins.rtd.ftrack.com/en/0.1.6/>`_

    .. change:: changed

        `ftrack connect hieroplayer 0.1.4 <http://ftrack-connect-hieroplayer.rtd.ftrack.com/en/0.1.4/>`_


.. release:: 0.2.2
    :date: 2015-09-01

    .. change:: changed

        Required `ftrack server <http://ftrack.rtd.ftrack.com/en/3.2.1/release/release_notes.html#release-3.2.1>`_ version is 3.2.1 or higher.

    .. change:: changed

        `ftrack connect 0.1.13 <http://rtd.ftrack.com/docs/ftrack-connect/en/0.1.13/>`_

.. release:: 0.2.1
    :date: 2015-08-24

    .. change:: changed

        Required `ftrack server <http://ftrack.rtd.ftrack.com/en/3.2.0/release/release_notes.html#release-3.2.0>`_ version is 3.2.0 or higher.

    .. change:: changed

        `ftrack connect 0.1.12 <http://rtd.ftrack.com/docs/ftrack-connect/en/0.1.12/>`_

.. release:: 0.2.0
    :date: 2015-06-05

    .. change:: changed

        Required `ftrack server <http://ftrack.rtd.ftrack.com/en/3.1.0/release/release_notes.html#release-3.1.0>`_ version is 3.1.0 or higher.

    .. change:: changed

        `ftrack connect 0.1.11 <http://rtd.ftrack.com/docs/ftrack-connect/en/0.1.11/>`_

.. release:: 0.1.13
    :date: 2015-05-06

    .. change:: changed

        `ftrack connect 0.1.10 <http://rtd.ftrack.com/docs/ftrack-connect/en/0.1.10/>`_

    .. change:: changed

        `ftrack connect nuke 0.1.4 <http://rtd.ftrack.com/docs/ftrack-connect-nuke/en/0.1.4/>`_

.. release:: 0.1.12
    :date: 2015-04-17

    .. change:: changed

        `ftrack connect nuke 0.1.3 <http://rtd.ftrack.com/docs/ftrack-connect-nuke/en/0.1.3/>`_,
        includes support for launching plugin on Centos.

    .. change:: changed

        `ftrack connect hieroplayer 0.1.3 <http://rtd.ftrack.com/docs/ftrack-connect-hieroplayer/en/0.1.3/>`_,
        includes support for launching plugin on Centos.

    .. change:: changed

        ftrack connect legacy plugins 0.1.5, includes support for launching 
        plugin on Centos.

.. release:: 0.1.11
    :date: 2015-04-15

    .. change:: changed

        `ftrack API 3.0.21 <http://ftrack.rtd.ftrack.com/en/3.0.21/release/release_notes.html#release-3.0.21>`_
        fix issue when trying to login using username containing special
        characters such as `@` or `+`.

.. release:: 0.1.10
    :date: 2015-03-18

    .. change:: changed

        `ftrack connect nuke 0.1.2 <http://rtd.ftrack.com/docs/ftrack-connect-nuke/en/0.1.2/>`_ 

    .. change:: changed

        `ftrack connect 0.1.9 <http://rtd.ftrack.com/docs/ftrack-connect/en/0.1.9/>`_

.. release:: 0.1.9
    :date: 2015-03-02

    .. change:: changed

        `ftrack connect nuke 0.1.1 <http://rtd.ftrack.com/docs/ftrack-connect-nuke/en/0.1.1/>`_ 

    .. change:: changed

        `ftrack connect 0.1.8 <http://rtd.ftrack.com/docs/ftrack-connect/en/0.1.8/>`_

.. release:: 0.1.8
    :date: 2015-02-23

    .. change:: new

        `ftrack connect nuke 0.1.0 <http://rtd.ftrack.com/docs/ftrack-connect-nuke/en/0.1.0/>`_ 
        included from it's own repository instead of from legacy plugins.
>>>>>>> df8ad41c

.. release:: 0.1.7
    :date: 2015-02-03

    .. change:: changed

        `ftrack connect 0.1.7 <http://rtd.ftrack.com/docs/ftrack-connect/en/0.1.7/>`_

    .. change:: changed

        `ftrack connect legacy plugins 0.1.2 <http://rtd.ftrack.com/docs/ftrack-connect/en/0.1.2/>`_,
        includes various fixes for the Nuke and Maya integrations.

.. release:: 0.1.6
    :date: 2015-01-30

    .. change:: changed

        `ftrack connect 0.1.6 <http://rtd.ftrack.com/docs/ftrack-connect/en/0.1.6/>`_

    .. change:: changed

        `ftrack connect hieroplayer 0.1.2 <http://rtd.ftrack.com/docs/ftrack-connect-hieroplayer/en/0.1.2/>`_

.. release:: 0.1.5
    :date: 2015-01-26

    .. change:: changed

        `ftrack connect 0.1.5 <http://rtd.ftrack.com/docs/ftrack-connect/en/0.1.5/>`_

    .. change:: changed

        ftrack connect legacy plugins 0.1.1

.. release:: 0.1.4
    :date: 2015-01-23

    .. change:: changed

        Required `ftrack server <http://rtd.ftrack.com/docs/ftrack/en/3.0.5/release/release_notes.html>`_ version is 3.0.5 or higher.

    .. change:: changed

        `ftrack connect 0.1.4 <http://rtd.ftrack.com/docs/ftrack-connect/en/0.1.4/>`_

    .. change:: new

        `ftrack connect hieroplayer 0.1.1 <http://rtd.ftrack.com/docs/ftrack-connect-hieroplayer/en/0.1.1/>`_

    .. change:: new

        :term:`Adobe Photoshop` added as application to launch from
        :ref:`Actions <ftrack:using/actions>` on tasks and versions. Read more
        about how to install and use the :ref:`Adobe Photoshop extension here <ftrack-connect-photoshop:installing>`.

.. release:: 0.1.3
    :date: 2015-01-14

    .. change:: changed

        Required `ftrack server <http://rtd.ftrack.com/docs/ftrack/en/3.0.3/release/release_notes.html>`_ version is 3.0.3 or higher.

    .. change:: changed

        `ftrack connect 0.1.3 <http://rtd.ftrack.com/docs/ftrack-connect/en/0.1.3/>`_

    .. change:: new

        ftrack connect legacy plugins 0.1.0

        Includes the Maya, Nuke and Hiero plugins.

    .. change:: changed

        `ftrack connect cinesync 0.1.2 <http://rtd.ftrack.com/docs/ftrack-connect-cinesync/en/0.1.2/>`_

.. release:: 0.1.2
    :date: 2014-12-17

    .. change:: new

        `ftrack connect cinesync 0.1.1 <http://rtd.ftrack.com/docs/ftrack-connect-cinesync/en/0.1.1/>`_

    .. change:: changed

        `ftrack connect 0.1.2 <http://rtd.ftrack.com/docs/ftrack-connect/en/0.1.2/>`_

.. release:: 0.1.1
    :date: 2014-12-01

    .. change:: changed

        Required `ftrack server <http://rtd.ftrack.com/docs/ftrack/en/3.0v1/release/release_notes.html>`_ version is 3.0v1 or higher.

    .. change:: new

        `ftrack connect 0.1.1 <http://rtd.ftrack.com/docs/ftrack-connect/en/0.1.1/>`_

<|MERGE_RESOLUTION|>--- conflicted
+++ resolved
@@ -5,16 +5,14 @@
 Releases
 ########
 
-<<<<<<< HEAD
-.. release:: next
-    :date: 2015-XX-XX
+.. release:: Upcoming
 
     .. change:: new
 
         :term:`Adobe After Effects` added as application to launch from
         :ref:`Actions <ftrack:using/actions>` on tasks and versions. Read more
         about how to install and use the :ref:`Adobe After Effects extension here <ftrack-connect-after-effects:installing>`.
-=======
+
 .. release:: 0.3.0
     :date: 2015-10-02
 
@@ -185,7 +183,6 @@
 
         `ftrack connect nuke 0.1.0 <http://rtd.ftrack.com/docs/ftrack-connect-nuke/en/0.1.0/>`_ 
         included from it's own repository instead of from legacy plugins.
->>>>>>> df8ad41c
 
 .. release:: 0.1.7
     :date: 2015-02-03
