
..
    :copyright: Copyright (c) 2021 ftrack

.. _release/release_notes:

*************
Release Notes
*************

<<<<<<< HEAD

.. release:: Upcoming

    .. change:: changed
        :tags: Event

        Provide usage event with operating system in use.

=======
.. release:: 0.1.2
    :date: 2022-03-08

    .. change:: changed
        :tags: Docs

        Fix and improve documentation.

    .. change:: fixed
        :tags: UX

        Installed plugins cannot be disabled from updating.

    .. change:: changed
        :tags: UX

        Installed plugins are grayed out.

    .. change:: changed
        :tags: UX

        Remove dashed borders and add label to explain install methods.
>>>>>>> 9fb663f9


.. release:: 0.1.1
    :date: 2022-02-14

    .. change:: new
        :tags: Plugin

        Provide plugin manager connectWidget.
<|MERGE_RESOLUTION|>--- conflicted
+++ resolved
@@ -8,7 +8,11 @@
 Release Notes
 *************
 
-<<<<<<< HEAD
+
+
+
+
+
 
 .. release:: Upcoming
 
@@ -17,7 +21,7 @@
 
         Provide usage event with operating system in use.
 
-=======
+
 .. release:: 0.1.2
     :date: 2022-03-08
 
@@ -40,7 +44,6 @@
         :tags: UX
 
         Remove dashed borders and add label to explain install methods.
->>>>>>> 9fb663f9
 
 
 .. release:: 0.1.1
