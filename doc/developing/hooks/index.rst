..
    :copyright: Copyright (c) 2014 ftrack

.. _developing/hooks:

*****
Hooks
*****

Hooks in ftrack connect can be used to extend or modify the default behaviour
of the application. They build upon the event system used in ftrack. As such,
each hook receives a single argument which is an instance of
:py:class:`ftrack.Event`.

The built-in hooks can be overridden by creating new hooks and placing them in a
directory. Then configure the environment by setting the
:envvar:`FTRACK_EVENT_PLUGIN_PATH` environment variable.

It is also possible to prevent a default hook from being triggered by calling
:py:meth:`event.stop <ftrack.Event.stop>` in a callback with higher
priority or by removing the default hook using
:py:meth:`ftrack.EVENT_HUB.unsubscribe <ftrack.EventHub.unsubscribe>`

.. note::

    Unlike regular events, hooks will typically be run synchronously on the
    system running the ftrack connect application.

.. toctree::
    :maxdepth: 1

    make_web_playable
    action_launch
    action_discover
    plugin_information
<<<<<<< HEAD
    application_launch
=======
    verify_startup
>>>>>>> 43882b97
<|MERGE_RESOLUTION|>--- conflicted
+++ resolved
@@ -33,8 +33,5 @@
     action_launch
     action_discover
     plugin_information
-<<<<<<< HEAD
     application_launch
-=======
-    verify_startup
->>>>>>> 43882b97
+    verify_startup