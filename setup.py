# :coding: utf-8
# :copyright: Copyright (c) 2019 ftrack


import os
import sys
import re
import shutil
<<<<<<< HEAD
import subprocess
import fileinput
=======
import sys
import subprocess
>>>>>>> 68d77139

from setuptools import setup, find_packages
from setuptools.command.test import test as TestCommand
import setuptools
from distutils.spawn import find_executable

ROOT_PATH = os.path.dirname(os.path.realpath(__file__))
SOURCE_PATH = os.path.join(ROOT_PATH, 'source')
README_PATH = os.path.join(ROOT_PATH, 'README.rst')

RESOURCE_PATH = os.path.join(
    ROOT_PATH, 'resource'
)
RESOURCE_TARGET_PATH = os.path.join(
    SOURCE_PATH, 'ftrack_connect_pipeline_qt','ui','resource.py'
)

HOOK_PATH = os.path.join(
    ROOT_PATH, 'hook'
)

BUILD_PATH = os.path.join(
    ROOT_PATH, 'build'
)


<<<<<<< HEAD
# Read version from source.
with open(os.path.join(
    SOURCE_PATH, 'ftrack_connect_pipeline_qt', '_version.py')
) as _version_file:
    VERSION = re.match(
        r'.*__version__ = \'(.*?)\'', _version_file.read(), re.DOTALL
    ).group(1)

STAGING_PATH = os.path.join(
    BUILD_PATH, 'ftrack-connect-pipeline-qt-{}'.format(VERSION)
)

# Custom commands.
class BuildResources(setuptools.Command):
    '''Build additional resources.'''

    user_options = []

    def initialize_options(self):
        '''Configure default options.'''

    def finalize_options(self):
        '''Finalize options to be used.'''
        self.sass_path = os.path.join(RESOURCE_PATH, 'sass')
        self.css_path = RESOURCE_PATH
        self.resource_source_path = os.path.join(
            RESOURCE_PATH, 'resource.qrc'
        )
        self.resource_target_path = RESOURCE_TARGET_PATH

    def _replace_imports_(self):
        '''Replace imports in resource files to Qt instead of QtCore.

        This allows the resource file to work with many different versions of
        Qt.

        '''
        replace = r'from Qt import QtCore'
        for line in fileinput.input(self.resource_target_path, inplace=True, mode='r'):
            if r'import QtCore' in line:
                # Calling print will yield a new line in the resource file.
                sys.stdout.write(line.replace(line, replace))
            else:
                sys.stdout.write(line)

    def run(self):
        '''Run build.'''
        try:
            import scss
        except ImportError:
            raise RuntimeError(
                'Error compiling sass files. Could not import "scss". '
                'Check you have the pyScss Python package installed.'
            )

        compiler = scss.Scss(
            search_paths=[self.sass_path]
        )

        themes = [
            'style_light',
            'style_dark'
        ]
        for theme in themes:
            scss_source = os.path.join(self.sass_path, '{0}.scss'.format(theme))
            css_target = os.path.join(self.css_path, '{0}.css'.format(theme))

            compiled = compiler.compile(
                scss_file=scss_source
            )
            with open(css_target, 'w') as file_handle:
                file_handle.write(compiled)
                print('Compiled {0}'.format(css_target))

        try:
            pyside_rcc_command = 'pyside2-rcc'
            executable = None
    
            # Check if the command for pyside*-rcc is in executable paths.
            if find_executable(pyside_rcc_command):
                executable = pyside_rcc_command

            if not executable:
                raise IOError('Not executable found for pyside2-rcc ')

            # Use the first occurrence if more than one is found.
            cmd = [
                executable,
                '-o',
                self.resource_target_path,
                self.resource_source_path
            ]
            print('running : {}'.format(cmd))
            subprocess.check_call(cmd)

        except (subprocess.CalledProcessError, OSError):
            raise RuntimeError(
                'Error compiling resource.py using pyside-rcc. Possibly '
                'pyside-rcc could not be found. You might need to manually add '
                'it to your PATH. See README for more information.'
            )

        self._replace_imports_()
=======
>>>>>>> 68d77139

class BuildPlugin(setuptools.Command):
    '''Build plugin.'''

    description = 'Download dependencies and build plugin .'

    user_options = []

    def initialize_options(self):
        pass

    def finalize_options(self):
        pass

    def run(self):
        self.run_command('build_resources')

        '''Run the build step.'''
        import setuptools_scm
        release = setuptools_scm.get_version(version_scheme='post-release')
        VERSION = '.'.join(release.split('.')[:3])
        global STAGING_PATH
        STAGING_PATH = os.path.join(
            BUILD_PATH, 'ftrack-connect-pipeline-qt-{}'.format(VERSION)
        )

        '''Run the build step.'''
        # Clean staging path
        shutil.rmtree(STAGING_PATH, ignore_errors=True)

        # Copy plugin files
        shutil.copytree(
            HOOK_PATH,
            os.path.join(STAGING_PATH, 'hook')
        )

        subprocess.check_call(
            [
                sys.executable, '-m', 'pip', 'install','.','--target',
                os.path.join(STAGING_PATH, 'dependencies')
            ]
        )

<<<<<<< HEAD
=======
        # # ensure publish pipeline is executable
        # os.chmod(
        #     os.path.join(
        #         STAGING_PATH,
        #         'dependencies',
        #         'ftrack_connect_pipeline_qt',
        #         'client',
        #         'publish/__main__.py'
        #     ), int('777', 8)
        # )

        # # ensure load pipeline is executable

        # # ensure publish pipeline is executable
        # os.chmod(
        #     os.path.join(
        #         STAGING_PATH,
        #         'dependencies',
        #         'ftrack_connect_pipeline_qt',
        #         'client',
        #         'load/__main__.py'
        #     ), int('777', 8)
        # )

>>>>>>> 68d77139
        shutil.make_archive(
            os.path.join(
                BUILD_PATH,
                'ftrack-connect-pipeline-qt-{0}'.format(VERSION)
            ),
            'zip',
            STAGING_PATH
        )



# Custom commands.
class PyTest(TestCommand):
    '''Pytest command.'''

    def finalize_options(self):
        TestCommand.finalize_options(self)
        self.test_args = []
        self.test_suite = True

    def run_tests(self):
        '''Import pytest and run.'''
        import pytest
        errno = pytest.main(self.test_args)
        raise SystemExit(errno)

version_template = '''
# :coding: utf-8
# :copyright: Copyright (c) 2017-2020 ftrack

__version__ = {version!r}
'''


# Configuration.
setup(
    name='ftrack-connect-pipeline-qt',
    description='Ftrack qt pipeline integration framework.',
    long_description=open(README_PATH).read(),
    keywords='ftrack',
    url='https://bitbucket.org/ftrack/ftrack-connect-pipeline-qt',
    author='ftrack',
    author_email='support@ftrack.com',
    license='Apache License (2.0)',
    packages=find_packages(SOURCE_PATH),
    package_dir={
        '': 'source'
    },
    use_scm_version={
        'write_to': 'source/ftrack_connect_pipeline_qt/_version.py',
        'write_to_template': version_template,
        'version_scheme': 'post-release'
    },
    python_requires='<3.8',
    setup_requires=[
        'Qt.py >=1.0.0, < 2',
        'pyScss >= 1.2.0, < 2',
        'sphinx >= 1.8.5, < 4',
        'sphinx_rtd_theme >= 0.1.6, < 2',
        'lowdown >= 0.1.0, < 2',
        'setuptools>=44.0.0',
        'setuptools_scm'
    ],
    install_requires=[
        'qt.py >=1.0.0, < 2'
    ],
    tests_require=[
        'pytest >= 2.3.5, < 3'
    ],
    cmdclass={
        'test': PyTest,
        'build_plugin': BuildPlugin,
        'build_resources': BuildResources,
        'test': PyTest
    },
    zip_safe=False
)<|MERGE_RESOLUTION|>--- conflicted
+++ resolved
@@ -6,13 +6,10 @@
 import sys
 import re
 import shutil
-<<<<<<< HEAD
 import subprocess
 import fileinput
-=======
 import sys
 import subprocess
->>>>>>> 68d77139
 
 from setuptools import setup, find_packages
 from setuptools.command.test import test as TestCommand
@@ -36,20 +33,6 @@
 
 BUILD_PATH = os.path.join(
     ROOT_PATH, 'build'
-)
-
-
-<<<<<<< HEAD
-# Read version from source.
-with open(os.path.join(
-    SOURCE_PATH, 'ftrack_connect_pipeline_qt', '_version.py')
-) as _version_file:
-    VERSION = re.match(
-        r'.*__version__ = \'(.*?)\'', _version_file.read(), re.DOTALL
-    ).group(1)
-
-STAGING_PATH = os.path.join(
-    BUILD_PATH, 'ftrack-connect-pipeline-qt-{}'.format(VERSION)
 )
 
 # Custom commands.
@@ -143,8 +126,7 @@
             )
 
         self._replace_imports_()
-=======
->>>>>>> 68d77139
+
 
 class BuildPlugin(setuptools.Command):
     '''Build plugin.'''
@@ -188,33 +170,6 @@
             ]
         )
 
-<<<<<<< HEAD
-=======
-        # # ensure publish pipeline is executable
-        # os.chmod(
-        #     os.path.join(
-        #         STAGING_PATH,
-        #         'dependencies',
-        #         'ftrack_connect_pipeline_qt',
-        #         'client',
-        #         'publish/__main__.py'
-        #     ), int('777', 8)
-        # )
-
-        # # ensure load pipeline is executable
-
-        # # ensure publish pipeline is executable
-        # os.chmod(
-        #     os.path.join(
-        #         STAGING_PATH,
-        #         'dependencies',
-        #         'ftrack_connect_pipeline_qt',
-        #         'client',
-        #         'load/__main__.py'
-        #     ), int('777', 8)
-        # )
-
->>>>>>> 68d77139
         shutil.make_archive(
             os.path.join(
                 BUILD_PATH,
