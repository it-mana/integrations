--- conflicted
+++ resolved
@@ -352,13 +352,10 @@
         'ftrack_connect_nuke',
         'ftrack_connect_nuke.plugin',
         'ftrack_connect_nuke.logging',
-<<<<<<< HEAD
-        'lucidity'
-=======
         'ftrack_connect_legacy_plugins',
         'ftrack_connect_hieroplayer',
-        'ftrack_connect_rv'
->>>>>>> c6c3489e
+        'ftrack_connect_rv',
+        'lucidity'
     ])
 
     configuration['options']['build_exe'] = {
