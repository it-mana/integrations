--- conflicted
+++ resolved
@@ -28,13 +28,8 @@
 connect_install_require = 'ftrack-connect == 0.1.18'
 # TODO: Update when ftrack-connect released.
 connect_dependency_link = (
-<<<<<<< HEAD
     'https://bitbucket.org/ftrack/ftrack-connect/get/backlog/refactor-maya-plugin/story.zip'
-    '#egg=ftrack-connect-0.1.10'
-=======
-    'https://bitbucket.org/ftrack/ftrack-connect/get/0.1.18.zip'
     '#egg=ftrack-connect-0.1.18'
->>>>>>> 1fd4186b
 )
 
 cinesync_install_require = 'ftrack-connect-cinesync == 0.1.2'
@@ -70,7 +65,6 @@
     ' >=0.1, < 1'
 )
 
-<<<<<<< HEAD
 connect_maya_dependency_link = (
     'https://bitbucket.org/ftrack/ftrack-connect-maya/get/backlog/refactor-maya-plugin/story.zip'
     '#egg=ftrack-connect-maya-0.1.0'
@@ -80,7 +74,6 @@
     ' >=0.1, < 1'
 )
 
-=======
 connect_nuke_studio_dependency_link = (
     'https://bitbucket.org/ftrack/ftrack-connect-nuke-studio/get/0.2.0.zip'
     '#egg=ftrack-connect-nuke-studio-0.2.0'
@@ -97,7 +90,6 @@
     '#egg=ftrack-connect-rv-0.1.0'
 )
 
->>>>>>> 1fd4186b
 # General configuration.
 configuration = dict(
     name='ftrack-connect-package',
@@ -127,12 +119,9 @@
         connect_legacy_plugins_install_require,
         connect_hieroplayer_install_require,
         connect_nuke_dependency_install_require,
-<<<<<<< HEAD
-        connect_maya_dependency_install_require
-=======
+        connect_maya_dependency_install_require,
         connect_nuke_studio_dependency_install_require,
         connect_rv_dependency_install_require
->>>>>>> 1fd4186b
     ],
     dependency_links=[
         'file://{0}#egg=ftrack-python-legacy-api'.format(
@@ -144,13 +133,10 @@
         ('https://bitbucket.org/ftrack/lowdown/get/0.1.0.zip'
          '#egg=lowdown-0.1.0'),
         connect_hieroplayer_dependency_link,
+        connect_maya_dependency_link,
         connect_nuke_dependency_link,
-<<<<<<< HEAD
-        connect_maya_dependency_link
-=======
         connect_nuke_studio_dependency_link,
         connect_rv_dependency_link
->>>>>>> 1fd4186b
     ],
     options={}
 )
@@ -183,26 +169,20 @@
             cinesync_install_require,
             connect_legacy_plugins_install_require,
             connect_hieroplayer_install_require,
+            connect_maya_dependency_install_require,
             connect_nuke_dependency_install_require,
-<<<<<<< HEAD
-            connect_maya_dependency_install_require
-=======
             connect_nuke_studio_dependency_install_require,
             connect_rv_dependency_install_require
->>>>>>> 1fd4186b
         ],
         dependency_links=[
             cinesync_dependency_link,
             connect_dependency_link,
             connect_legacy_plugins_dependency_link,
             connect_hieroplayer_dependency_link,
+            connect_maya_dependency_link,
             connect_nuke_dependency_link,
-<<<<<<< HEAD
-            connect_maya_dependency_link
-=======
             connect_nuke_studio_dependency_link,
             connect_rv_dependency_link
->>>>>>> 1fd4186b
         ]
     ))
     connect_resource_hook = pkg_resources.resource_filename(
@@ -250,7 +230,6 @@
         'ftrack_connect_nuke/hook'
     )
 
-<<<<<<< HEAD
     ftrack_connect_maya_source = pkg_resources.resource_filename(
         pkg_resources.Requirement.parse('ftrack-connect-maya'),
         'ftrack_connect_maya/ftrack_connect_maya'
@@ -261,7 +240,6 @@
         'ftrack_connect_maya/hook'
     )
 
-=======
     ftrack_connect_nuke_studio_source = pkg_resources.resource_filename(
         pkg_resources.Requirement.parse('ftrack-connect-nuke-studio'),
         'ftrack_connect_nuke_studio/resource'
@@ -280,7 +258,6 @@
     # Add requests certificates to resource folder.
     import requests.certs
 
->>>>>>> 1fd4186b
     include_files = [
         (connect_resource_hook, 'resource/hook'),
         (cinesync_resource_hook, 'resource/hook'),
@@ -291,12 +268,10 @@
         (ftrack_connect_hieroplayer_source, 'resource/hieroplayer'),
         (ftrack_connect_rv_hook, 'resource/hook'),
         (os.path.join(RESOURCE_PATH, 'hook'), 'resource/hook'),
+        (ftrack_connect_maya_hook, 'resource/hook'),
+        (ftrack_connect_maya_source, 'resource/ftrack_connect_maya'),
         (ftrack_connect_nuke_hook, 'resource/hook'),
         (ftrack_connect_nuke_source, 'resource/ftrack_connect_nuke'),
-<<<<<<< HEAD
-        (ftrack_connect_maya_hook, 'resource/hook'),
-        (ftrack_connect_maya_source, 'resource/ftrack_connect_maya')
-=======
         (requests.certs.where(), 'resource/cacert.pem'),
         (
             ftrack_connect_nuke_studio_source,
@@ -306,7 +281,6 @@
         (os.path.join(
             SOURCE_PATH, 'ftrack_connect_package', '_version.py'
         ), 'resource/ftrack_connect_package_version.py')
->>>>>>> 1fd4186b
     ]
 
     executables = []
@@ -406,28 +380,13 @@
         'ftrack_connect_legacy_plugins',
         'ftrack_connect_hieroplayer',
         'ftrack_connect_rv',
-        'lucidity'
+        'lucidity',
+        'ftrack_connect_maya'
     ])
 
     configuration['options']['build_exe'] = {
         'init_script': os.path.join(RESOURCE_PATH, 'frozen_bootstrap.py'),
-<<<<<<< HEAD
-        'includes': [
-            'ftrack',
-            'atexit',  # Required for PySide
-            'ftrack_connect_cinesync.cinesync_launcher',
-            'ftrack_connect.application',
-            'assetmgr_hiero',
-            'assetmgr_nuke',
-            'FnAssetAPI',
-            'ftrack_connect_nuke',
-            'ftrack_connect_nuke.plugin',
-            'ftrack_connect_nuke.logging',
-            'ftrack_connect_maya'
-        ],
-=======
         'includes': includes,
->>>>>>> 1fd4186b
         'excludes': [
             # The following don't actually exist, but are picked up by the
             # dependency walker somehow.
