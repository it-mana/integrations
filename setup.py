# :coding: utf-8

import os
import re
import glob

from setuptools import setup, find_packages

ROOT_PATH = os.path.dirname(os.path.realpath(__file__))
SOURCE_PATH = os.path.join(ROOT_PATH, 'source')
README_PATH = os.path.join(ROOT_PATH, 'README.rst')
RESOURCE_PATH = os.path.join(ROOT_PATH, 'resource')

connect_ftrack_new_api_dependency_link = (
    'file://{0}#egg=ftrack-python-api'
    .format(os.environ['FTRACK_PYTHON_API'].replace('\\', '/'))
)

# Read version from source.
with open(os.path.join(
    SOURCE_PATH, 'ftrack_connect_nuke_studio', '_version.py'
)) as _version_file:
    VERSION = re.match(
        r'.*__version__ = \'(.*?)\'', _version_file.read(), re.DOTALL
    ).group(1)


def get_files_from_folder(folder):
    '''Get all files in a folder in resource folder.'''
    plugin_directory = os.path.join(RESOURCE_PATH, folder)
    plugin_data_files = []

    for root, directories, files in os.walk(plugin_directory):
        files_list = []
        if files:
            for filename in files:
                files_list.append(
                    os.path.join(root, filename)
                )

        if files_list:
            destination_folder = root.replace(
                RESOURCE_PATH, 'ftrack_connect_nuke_studio/resource'
            )
            plugin_data_files.append(
                (destination_folder, files_list)
            )

    return plugin_data_files

data_files = []

for child in os.listdir(
    RESOURCE_PATH
):
    if os.path.isdir(os.path.join(RESOURCE_PATH, child)) and child != 'hook':
        data_files += get_files_from_folder(child)

data_files += get_files_from_folder(RESOURCE_PATH)

data_files.append(
    (
        'ftrack_connect_nuke_studio/hook',
        glob.glob(os.path.join(RESOURCE_PATH, 'hook', '*.py'))
    )
)

connect_ftrack_new_api_dependency_link = (
    'file://{0}#egg=ftrack-python-api'
    .format(os.environ['FTRACK_PYTHON_API'].replace('\\', '/'))
)

connect_dependency_link = (
    'https://bitbucket.org/ftrack/ftrack-connect/get/backlog/crew/integrate-with-nuke.zip'
    '#egg=ftrack-connect-0.1.8'
)

connect_foundry_dependency_link = (
    'https://bitbucket.org/ftrack/ftrack-connect-foundry/get/backlog/switch-to-new-api.zip'
    '#egg=ftrack-connect-foundry-0.1.0'
)

# Call main setup.
setup(
    name='ftrack-connect-nuke-studio',
    version=VERSION,
    description='ftrack integration with NUKE STUDIO.',
    long_description=open(README_PATH).read(),
    keywords='ftrack, integration, connect, the foundry, nuke, studio',
    url='https://bitbucket.org/ftrack/ftrack-connect-nuke-studio',
    author='ftrack',
    author_email='support@ftrack.com',
    license='Apache License (2.0)',
    packages=find_packages(SOURCE_PATH),
    package_dir={
        '': 'source'
    },
    setup_requires=[
        'sphinx >= 1.2.2, < 2',
        'sphinx_rtd_theme >= 0.1.6, < 2',
        'mock'
    ],
    install_requires=[
<<<<<<< HEAD
        'ftrack-python-api',
        'ftrack-connect >= 0.1.2, < 2',
        'ftrack-connect-foundry >= 0.1.0, < 2'
    ],
    dependency_links=[
        connect_dependency_link,
        connect_ftrack_new_api_dependency_link,
        connect_foundry_dependency_link
=======
        'ftrack-connect >= 0.1.2, < 2'
    ],
    dependency_links=[
        'https://bitbucket.org/ftrack/ftrack-connect/get/0.1.7.zip'
        '#egg=ftrack-connect-0.1.7'
>>>>>>> 63014475
    ],
    tests_require=[
    ],
    zip_safe=False,
    data_files=data_files
)<|MERGE_RESOLUTION|>--- conflicted
+++ resolved
@@ -65,19 +65,9 @@
     )
 )
 
-connect_ftrack_new_api_dependency_link = (
-    'file://{0}#egg=ftrack-python-api'
-    .format(os.environ['FTRACK_PYTHON_API'].replace('\\', '/'))
-)
-
 connect_dependency_link = (
     'https://bitbucket.org/ftrack/ftrack-connect/get/backlog/crew/integrate-with-nuke.zip'
     '#egg=ftrack-connect-0.1.8'
-)
-
-connect_foundry_dependency_link = (
-    'https://bitbucket.org/ftrack/ftrack-connect-foundry/get/backlog/switch-to-new-api.zip'
-    '#egg=ftrack-connect-foundry-0.1.0'
 )
 
 # Call main setup.
@@ -101,22 +91,11 @@
         'mock'
     ],
     install_requires=[
-<<<<<<< HEAD
         'ftrack-python-api',
-        'ftrack-connect >= 0.1.2, < 2',
-        'ftrack-connect-foundry >= 0.1.0, < 2'
-    ],
-    dependency_links=[
-        connect_dependency_link,
-        connect_ftrack_new_api_dependency_link,
-        connect_foundry_dependency_link
-=======
         'ftrack-connect >= 0.1.2, < 2'
     ],
     dependency_links=[
-        'https://bitbucket.org/ftrack/ftrack-connect/get/0.1.7.zip'
-        '#egg=ftrack-connect-0.1.7'
->>>>>>> 63014475
+        connect_dependency_link
     ],
     tests_require=[
     ],
