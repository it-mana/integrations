# :coding: utf-8
# :copyright: Copyright (c) 2019 ftrack


import os
import re
import shutil

from setuptools import setup, find_packages
from setuptools.command.test import test as TestCommand
import setuptools

from pkg_resources import parse_version
import pip

if parse_version(pip.__version__) < parse_version('19.3.0'):
    raise ValueError('Pip should be version 19.3.0 or higher')

from pip._internal import main as pip_main

ROOT_PATH = os.path.dirname(os.path.realpath(__file__))
SOURCE_PATH = os.path.join(ROOT_PATH, 'source')
README_PATH = os.path.join(ROOT_PATH, 'README.rst')


HOOK_PATH = os.path.join(
    ROOT_PATH, 'hook'
)

BUILD_PATH = os.path.join(
    ROOT_PATH, 'build'
)


# Read version from source.
with open(os.path.join(
    SOURCE_PATH, 'ftrack_connect_pipeline', '_version.py')
) as _version_file:
    VERSION = re.match(
        r'.*__version__ = \'(.*?)\'', _version_file.read(), re.DOTALL
    ).group(1)

STAGING_PATH = os.path.join(
    BUILD_PATH, 'ftrack-connect-pipeline-{}'.format(VERSION)
)


class BuildPlugin(setuptools.Command):
    '''Build plugin.'''

    description = 'Download dependencies and build plugin .'

    user_options = []

    def initialize_options(self):
        pass

    def finalize_options(self):
        pass

    def run(self):
        '''Run the build step.'''
        # Clean staging path
        shutil.rmtree(STAGING_PATH, ignore_errors=True)

        # Copy plugin files
        shutil.copytree(
            HOOK_PATH,
            os.path.join(STAGING_PATH, 'hook')
        )

        pip_main.main(
            [
                'install',
                '.',
                '--target',
                os.path.join(STAGING_PATH, 'dependencies')
            ]
        )

        result_path = shutil.make_archive(
            os.path.join(
                BUILD_PATH,
                'ftrack-connect-pipeline-{0}'.format(VERSION)
            ),
            'zip',
            STAGING_PATH
        )

        print 'Result: ' + result_path


# Custom commands.
class PyTest(TestCommand):
    '''Pytest command.'''

    def finalize_options(self):
        TestCommand.finalize_options(self)
        self.test_args = []
        self.test_suite = True

    def run_tests(self):
        '''Import pytest and run.'''
        import pytest
        errno = pytest.main(self.test_args)
        raise SystemExit(errno)


# Configuration.
setup(
    name='ftrack-connect-pipeline',
    version=VERSION,
    description='Ftrack core pipeline integration framework.',
    long_description=open(README_PATH).read(),
    keywords='ftrack',
    url='https://bitbucket.org/ftrack/ftrack-connect-pipeline',
    author='ftrack',
    author_email='support@ftrack.com',
    license='Apache License (2.0)',
    packages=find_packages(SOURCE_PATH),
    package_dir={
        '': 'source'
    },
    setup_requires=[
        'sphinx >= 1.2.2, < 2',
        'sphinx_rtd_theme >= 0.1.6, < 2',
        'lowdown >= 0.1.0, < 2'
    ],
    install_requires=[
<<<<<<< HEAD
        #'ftrack-python-api >= 1, < 2',
        'ftrack-python-api >= 1, < 3',
=======
>>>>>>> 18fc05cb
        'jsonschema==2.6.0',
        'appdirs',
        'qt.py >=1.0.0, < 2',
        'python_jsonschema_objects <= 0.3.12',
        'jsonref'
    ],
    tests_require=[
        'mock',
        'pytest >= 2.3.5, < 3'
    ],
    cmdclass={
        'test': PyTest,
        'build_plugin': BuildPlugin
    },
    zip_safe=False
)<|MERGE_RESOLUTION|>--- conflicted
+++ resolved
@@ -127,11 +127,7 @@
         'lowdown >= 0.1.0, < 2'
     ],
     install_requires=[
-<<<<<<< HEAD
-        #'ftrack-python-api >= 1, < 2',
         'ftrack-python-api >= 1, < 3',
-=======
->>>>>>> 18fc05cb
         'jsonschema==2.6.0',
         'appdirs',
         'qt.py >=1.0.0, < 2',
