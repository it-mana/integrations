--- conflicted
+++ resolved
@@ -224,11 +224,7 @@
         'lowdown >= 0.1.0, < 1'
     ],
     install_requires=[
-<<<<<<< HEAD
-        'ftrack-python-api',
-=======
         'ftrack-python-api >= 0.5.1, < 1',
->>>>>>> 665be5da
         'PySide >= 1.2.2, < 2',
         'Riffle >= 0.1.0, < 2',
         'arrow >= 0.4.6, < 1'
