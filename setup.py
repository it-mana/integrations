# :coding: utf-8
# :copyright: Copyright (c) 2019 ftrack


import os
import re
import shutil

from setuptools import setup, find_packages
from setuptools.command.test import test as TestCommand
import setuptools

<<<<<<< HEAD
from pip.__main__ import _main as pip_main
=======
from pkg_resources import parse_version
import pip

from pip._internal import main as pip_main
>>>>>>> a53672cb

ROOT_PATH = os.path.dirname(os.path.realpath(__file__))
SOURCE_PATH = os.path.join(ROOT_PATH, 'source')
README_PATH = os.path.join(ROOT_PATH, 'README.rst')


HOOK_PATH = os.path.join(
    ROOT_PATH, 'hook'
)

BUILD_PATH = os.path.join(
    ROOT_PATH, 'build'
)


# Read version from source.
with open(os.path.join(
    SOURCE_PATH, 'ftrack_connect_pipeline', '_version.py')
) as _version_file:
    VERSION = re.match(
        r'.*__version__ = \'(.*?)\'', _version_file.read(), re.DOTALL
    ).group(1)

STAGING_PATH = os.path.join(
    BUILD_PATH, 'ftrack-connect-pipeline-{}'.format(VERSION)
)


class BuildPlugin(setuptools.Command):
    '''Build plugin.'''

    description = 'Download dependencies and build plugin .'

    user_options = []

    def initialize_options(self):
        pass

    def finalize_options(self):
        pass

    def run(self):
        '''Run the build step.'''
        # Clean staging path
        shutil.rmtree(STAGING_PATH, ignore_errors=True)

        # Copy plugin files
        shutil.copytree(
            HOOK_PATH,
            os.path.join(STAGING_PATH, 'hook')
        )

        pip_main(
            [
                'install',
                '.',
                '--target',
                os.path.join(STAGING_PATH, 'dependencies')
            ]
        )

        result_path = shutil.make_archive(
            os.path.join(
                BUILD_PATH,
                'ftrack-connect-pipeline-{0}'.format(VERSION)
            ),
            'zip',
            STAGING_PATH
        )

<<<<<<< HEAD
        print ('Result: ' + result_path)

=======
>>>>>>> a53672cb

# Custom commands.
class PyTest(TestCommand):
    '''Pytest command.'''

    def finalize_options(self):
        TestCommand.finalize_options(self)
        self.test_args = []
        self.test_suite = True

    def run_tests(self):
        '''Import pytest and run.'''
        import pytest
        errno = pytest.main(self.test_args)
        raise SystemExit(errno)


# Configuration.
setup(
    name='ftrack-connect-pipeline',
    version=VERSION,
    description='Ftrack core pipeline integration framework.',
    long_description=open(README_PATH).read(),
    keywords='ftrack',
    url='https://bitbucket.org/ftrack/ftrack-connect-pipeline',
    author='ftrack',
    author_email='support@ftrack.com',
    license='Apache License (2.0)',
    packages=find_packages(SOURCE_PATH),
    package_dir={
        '': 'source'
    },
    setup_requires=[
        'sphinx >= 1.2.2, < 2',
        'sphinx_rtd_theme >= 0.1.6, < 2',
        'lowdown >= 0.1.0, < 2'
    ],
    install_requires=[
        'ftrack-python-api >= 1, < 3',
        'jsonschema==2.6.0',
        'appdirs',
        'qt.py >=1.0.0, < 2',
        'python_jsonschema_objects <= 0.3.12',
        'jsonref'
    ],
    tests_require=[
        'mock',
        'pytest >= 2.3.5, < 3'
    ],
    cmdclass={
        'test': PyTest,
        'build_plugin': BuildPlugin
    },
    zip_safe=False
)<|MERGE_RESOLUTION|>--- conflicted
+++ resolved
@@ -10,14 +10,10 @@
 from setuptools.command.test import test as TestCommand
 import setuptools
 
-<<<<<<< HEAD
-from pip.__main__ import _main as pip_main
-=======
 from pkg_resources import parse_version
 import pip
 
-from pip._internal import main as pip_main
->>>>>>> a53672cb
+from pip.__main__ import _main as pip_main
 
 ROOT_PATH = os.path.dirname(os.path.realpath(__file__))
 SOURCE_PATH = os.path.join(ROOT_PATH, 'source')
@@ -88,11 +84,11 @@
             STAGING_PATH
         )
 
-<<<<<<< HEAD
-        print ('Result: ' + result_path)
 
-=======
->>>>>>> a53672cb
+
+
+
+
 
 # Custom commands.
 class PyTest(TestCommand):
