--- conflicted
+++ resolved
@@ -66,8 +66,8 @@
 )
 
 connect_ftrack_new_api_dependency_link = (
-    'https://bitbucket.org/ftrack/ftrack-python-api/get/update-api-entity-factory-path.zip'
-    '#egg=ftrack-python-api'
+    'file://{0}#egg=ftrack-python-api'
+    .format(os.environ['FTRACK_PYTHON_API'].replace('\\', '/'))
 )
 
 connect_dependency_link = (
@@ -106,17 +106,9 @@
         'ftrack-connect-foundry >= 0.1.0, < 2'
     ],
     dependency_links=[
-<<<<<<< HEAD
-        'https://bitbucket.org/ftrack/ftrack-connect/get/0.1.7.zip'
-        '#egg=ftrack-connect-0.1.7',
-        'https://bitbucket.org/ftrack/ftrack-connect-foundry/get/master.zip'
-        '#egg=ftrack-connect-foundry-0.1.0',
-        connect_ftrack_new_api_dependency_link
-=======
         connect_dependency_link,
         connect_ftrack_new_api_dependency_link,
         connect_foundry_dependency_link
->>>>>>> 35877daf
     ],
     tests_require=[
     ],
