# :coding: utf-8
# :copyright: Copyright (c) 2014 ftrack

import sys
import os
import re
import pkg_resources

from setuptools import setup, Distribution, find_packages


ROOT_PATH = os.path.dirname(os.path.realpath(__file__))
SOURCE_PATH = os.path.join(ROOT_PATH, 'source')
RESOURCE_PATH = os.path.join(ROOT_PATH, 'resource')
README_PATH = os.path.join(ROOT_PATH, 'README.rst')


# Read version from source.
with open(os.path.join(
    SOURCE_PATH, 'ftrack_connect_package', '_version.py'
)) as _version_file:
    VERSION = re.match(
        r'.*__version__ = \'(.*?)\'', _version_file.read(), re.DOTALL
    ).group(1)

connect_install_require = 'ftrack-connect >=0.1, < 1'
# TODO: Update when ftrack-connect released.
connect_dependency_link = (
    'https://bitbucket.org/ftrack/ftrack-connect/get/master.zip'
    '#egg=ftrack-connect-0.1.0'
)

cinesync_install_require = 'ftrack-connect-cinesync >=0.1, < 1'
cinesync_dependency_link = (
    'https://bitbucket.org/ftrack/ftrack-connect-cinesync/get/master.zip'
    '#egg=ftrack-connect-cinesync'
)

# General configuration.
configuration = dict(
    name='ftrack-connect-package',
    version=VERSION,
    description='Meta package for ftrack connect.',
    long_description=open(README_PATH).read(),
    keywords='ftrack, connect, package',
    url='https://bitbucket.org/ftrack/ftrack-connect-package',
    author='ftrack',
    author_email='support@ftrack.com',
    license='Apache License (2.0)',
    packages=find_packages(SOURCE_PATH),
    package_dir={
        '': 'source'
    },
    setup_requires=[
    ],
    install_requires=[
        'ftrack-python-legacy-api',
        connect_install_require,
        cinesync_install_require
    ],
    dependency_links=[
        'file://{0}#egg=ftrack-python-legacy-api'.format(
            os.environ['FTRACK_PYTHON_LEGACY_API_PATH'].replace('\\', '/')
        ),
        connect_dependency_link,
        cinesync_dependency_link
    ],
    options={}
)


# Platform specific distributions.
if sys.platform in ('darwin', 'win32'):

    # Ensure cx_freeze available for import.
    Distribution(
        dict(
            setup_requires='cx-freeze == 4.3.3.ftrack',
            dependency_links=[
                'https://bitbucket.org/ftrack/cx-freeze/get/ftrack.zip'
                '#egg=cx-freeze-4.3.3.ftrack'
            ]
        )
    )
    configuration['setup_requires'].append('cx_freeze')

    from cx_Freeze import setup, Executable

    # Ensure ftrack-connect and ftrack-connect-cinesync
    # available for import and then discover ftrack-connect and
    # ftrack-connect-cinesync resources that need to be included outside of
    # the standard zipped bundle.
    Distribution(dict(
        setup_requires=[connect_install_require, cinesync_install_require],
        dependency_links=[cinesync_dependency_link, connect_dependency_link]
    ))
    connect_resource_hook = pkg_resources.resource_filename(
        pkg_resources.Requirement.parse('ftrack-connect'),
        'ftrack_connect_resource/hook'
    )

<<<<<<< HEAD
    include_files = [
        (resources, 'resource/hook')
    ]

    legacy_plugins_path = os.environ['FTRACK_PYTHON_LEGACY_PLUGINS_PATH']

    if legacy_plugins_path and os.path.isdir(legacy_plugins_path):
        for child in os.listdir(
            legacy_plugins_path
        ):
            if not child.startswith('.'):
                include_files.append(
                    (
                        os.path.join(legacy_plugins_path, child),
                        'resource/legacy_plugins/{child}'.format(
                            child=child
                        )
                    )
                )
=======
    cinesync_resource_script = pkg_resources.resource_filename(
        pkg_resources.Requirement.parse('ftrack-connect-cinesync'),
        'ftrack_connect_cinesync_resource/script'
    )

    cinesync_resource_hook = pkg_resources.resource_filename(
        pkg_resources.Requirement.parse('ftrack-connect-cinesync'),
        'ftrack_connect_cinesync_resource/hook'
    )
>>>>>>> b7fb96d6

    executables = []
    if sys.platform == 'win32':
        executables.append(
            Executable(
                script='source/ftrack_connect_package/__main__.py',
                base='Win32GUI',
                targetName='ftrack_connect_package.exe',
                icon='./logo.ico'
            )
        )

    elif sys.platform == 'darwin':
        executables.append(
            Executable(
                script='source/ftrack_connect_package/__main__.py',
                base=None,
                targetName='ftrack_connect_package',
                icon='./logo.icns'
            )
        )

        configuration['options']['bdist_mac'] = {
            'iconfile': './logo.icns',
            'bundle_name': 'ftrack-connect'
        }

        configuration['options']['bdist_dmg'] = {
            'applications_shortcut': True,
            'volume_label': 'ftrack-connect-{0}'.format(VERSION)
        }

    configuration['executables'] = executables

    configuration['options']['build_exe'] = {
        'init_script': os.path.join(RESOURCE_PATH, 'frozen_bootstrap.py'),
        'includes': [
            'ftrack',
            'atexit',  # Required for PySide
            'ftrack_connect_cinesync.cinesync_launcher'
        ],
        'excludes': [
            # The following don't actually exist, but are picked up by the
            # dependency walker somehow.
            'boto.compat.sys',
            'boto.compat._sre',
            'boto.compat.array',
            'boto.compat._struct',
            'boto.compat._json',

            # Compiled yaml uses unguarded pkg_resources.resource_filename which
            # won't work in frozen package.
            '_yaml'
        ],
<<<<<<< HEAD
        'include_files': include_files
=======
        'include_files': [
            (connect_resource_hook, 'resource/hook'),
            (cinesync_resource_hook, 'resource/hook'),
            (cinesync_resource_script, 'resource/script')
        ]
>>>>>>> b7fb96d6
    }

    configuration['setup_requires'].extend(
        configuration['install_requires']
    )


# Call main setup.
setup(**configuration)<|MERGE_RESOLUTION|>--- conflicted
+++ resolved
@@ -99,9 +99,20 @@
         'ftrack_connect_resource/hook'
     )
 
-<<<<<<< HEAD
+    cinesync_resource_script = pkg_resources.resource_filename(
+        pkg_resources.Requirement.parse('ftrack-connect-cinesync'),
+        'ftrack_connect_cinesync_resource/script'
+    )
+
+    cinesync_resource_hook = pkg_resources.resource_filename(
+        pkg_resources.Requirement.parse('ftrack-connect-cinesync'),
+        'ftrack_connect_cinesync_resource/hook'
+    )
+
     include_files = [
-        (resources, 'resource/hook')
+        (connect_resource_hook, 'resource/hook'),
+        (cinesync_resource_hook, 'resource/hook'),
+        (cinesync_resource_script, 'resource/script')
     ]
 
     legacy_plugins_path = os.environ['FTRACK_PYTHON_LEGACY_PLUGINS_PATH']
@@ -119,17 +130,6 @@
                         )
                     )
                 )
-=======
-    cinesync_resource_script = pkg_resources.resource_filename(
-        pkg_resources.Requirement.parse('ftrack-connect-cinesync'),
-        'ftrack_connect_cinesync_resource/script'
-    )
-
-    cinesync_resource_hook = pkg_resources.resource_filename(
-        pkg_resources.Requirement.parse('ftrack-connect-cinesync'),
-        'ftrack_connect_cinesync_resource/hook'
-    )
->>>>>>> b7fb96d6
 
     executables = []
     if sys.platform == 'win32':
@@ -184,15 +184,7 @@
             # won't work in frozen package.
             '_yaml'
         ],
-<<<<<<< HEAD
         'include_files': include_files
-=======
-        'include_files': [
-            (connect_resource_hook, 'resource/hook'),
-            (cinesync_resource_hook, 'resource/hook'),
-            (cinesync_resource_script, 'resource/script')
-        ]
->>>>>>> b7fb96d6
     }
 
     configuration['setup_requires'].extend(
