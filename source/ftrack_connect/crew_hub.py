--- conflicted
+++ resolved
@@ -438,7 +438,6 @@
             self._onConversationSeen(event)
 
     @ftrack_connect.asynchronous.asynchronous
-<<<<<<< HEAD
     def populateUnreadConversations(self, userId, otherIds=None):
         '''Populate count for conversations between *userId* and *otherIds*.'''
         if not otherIds:
@@ -474,48 +473,11 @@
                     dict(
                         text=message['text'],
                         sender=dict(
-                            name='{0} {1}'.format(
+                            name=u'{0} {1}'.format(
                                 message['created_by']['first_name'],
                                 message['created_by']['last_name']
                             ),
                             id=message['created_by']['id']
-=======
-    def populateUnreadConversations(self, userId, otherId):
-        '''Populate unread count for all conversations based on last_visit.'''
-        session = ftrack_api.Session(auto_connect_event_hub=False)
-        participant = session.query(
-            'select last_visit, conversation_id, resource_id from '
-            'Participant where resource_id is "{0}" and '
-            'conversation.participants any (resource_id is "{1}")'.format(
-                userId, otherId
-            )
-        ).first()
-
-        if not participant:
-            return
-
-        messages = session.query(
-            'select created_at, conversation_id, text, created_by.id, '
-            'created_by.first_name, created_by.last_name from Message where '
-            'conversation_id is "{0}" and created_at > "{1}" and '
-            'created_by_id != "{2}"'.format(
-                participant['conversation_id'],
-                arrow.get(participant['last_visit']).naive.replace(
-                    microsecond=0
-                ).isoformat(),
-                participant['resource_id']
-            )
-        ).all()
-
-        for message in messages:
-            self._conversations[message['conversation_id']].append(
-                dict(
-                    text=message['text'],
-                    sender=dict(
-                        name=u'{0} {1}'.format(
-                            message['created_by']['first_name'],
-                            message['created_by']['last_name']
->>>>>>> 0fa833a3
                         ),
                         created_at=message['created_at']
                     )
