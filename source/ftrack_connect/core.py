--- conflicted
+++ resolved
@@ -110,7 +110,6 @@
         from ftrack_connect.publisher.core import register
         register(self)
 
-<<<<<<< HEAD
     def _routeEvent(self, eventData):
         '''Route websocket event to publisher plugin based on *eventData*.
 
@@ -149,7 +148,7 @@
     def _onWidgetRequestClose(self, widget):
         '''Hide application upon *widget* request.'''
         self.hide()
-=======
+
     def _changeTheme(self):
         '''Change active application theme.'''
         if not hasattr(self, '_theme'):
@@ -176,7 +175,6 @@
             '{0}/style_{1}.css'.format(RESOURCE_ROOT_PATH, theme), 'r'
         ).read()
         self.setStyleSheet(styleSheetString)
->>>>>>> 4e405220
 
     def add(self, widget, name=None):
         '''Add *widget* as tab with *name*.
