--- conflicted
+++ resolved
@@ -113,6 +113,7 @@
     # Construct global application.
 
     application = QtWidgets.QApplication([])
+
     application.setOrganizationName('ftrack')
     application.setOrganizationDomain('ftrack.com')
     application.setQuitOnLastWindowClosed(False)
@@ -131,18 +132,13 @@
         connectWindow.hide()
 
     # Fix for Windows where font size is incorrect for some widgets. For some
-
     # reason, resetting the font here solves the sizing issue.
-
     font = application.font()
     application.setFont(font)
-
-<<<<<<< HEAD
+    application.aboutToQuit.connect(connectWindow.emitConnectUsage)
+   
     icon_fonts = os.path.join(os.path.dirname(__file__), 'fonts')
     load_icons(icon_fonts)
-=======
-    application.aboutToQuit.connect(connectWindow.emitConnectUsage)
->>>>>>> 987f0cae
 
     return application.exec_()
 
