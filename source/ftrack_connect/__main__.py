--- conflicted
+++ resolved
@@ -67,14 +67,10 @@
     # Enable ctrl+c to quit application when started from command line.
     signal.signal(signal.SIGINT, signal.SIG_DFL)
 
-<<<<<<< HEAD
     # Construct main connect window and apply theme.
-    connectWindow = ftrack_connect.ui.application.MainWindow(
+    connectWindow = ftrack_connect.ui.application.Application(
         theme=namespace.theme
     )
-=======
-    connectWindow = ftrack_connect.ui.application.Application()
->>>>>>> 7ff43636
 
     return application.exec_()
 
