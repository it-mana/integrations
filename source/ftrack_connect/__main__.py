# :coding: utf-8
# :copyright: Copyright (c) 2014 ftrack

import argparse
import logging
import sys
import signal
import os
import pkg_resources

<<<<<<< HEAD
from PySide import QtGui, QtCore
=======
bindings = ['PySide', 'PySide2']
os.environ.setdefault('QT_PREFERRED_BINDING', os.pathsep.join(bindings))

from QtExt import QtWidgets

import ftrack_connect.config
>>>>>>> b067a58c


# Hooks use the ftrack event system. Set the FTRACK_EVENT_PLUGIN_PATH
# to pick up the default hooks if it has not already been set.
try:
    os.environ.setdefault(
        'FTRACK_EVENT_PLUGIN_PATH',
        pkg_resources.resource_filename(
            pkg_resources.Requirement.parse('ftrack-connect'),
            'ftrack_connect_resource/hook'
        )
    )
except pkg_resources.DistributionNotFound:
    # If part of a frozen package then distribution might not be found.
    pass


import ftrack_connect.ui.application
import ftrack_connect.ui.theme


def main(arguments=None):
    '''ftrack connect.'''
    if arguments is None:
        arguments = []

    parser = argparse.ArgumentParser()

    # Allow setting of logging level from arguments.
    loggingLevels = {}
    for level in (
        logging.NOTSET, logging.DEBUG, logging.INFO, logging.WARNING,
        logging.ERROR, logging.CRITICAL
    ):
        loggingLevels[logging.getLevelName(level).lower()] = level

    parser.add_argument(
        '-v', '--verbosity',
        help='Set the logging output verbosity.',
        choices=loggingLevels.keys(),
        default='warning'
    )

    parser.add_argument(
        '-t', '--theme',
        help='Set the theme to use.',
        choices=['light', 'dark'],
        default='light'
    )

    namespace = parser.parse_args(arguments)

    ftrack_connect.config.configure_logging(
        'ftrack_connect', level=loggingLevels[namespace.verbosity]
    )

    #  http://stackoverflow.com/questions/31952711/threading-pyqt-crashes-with-unknown-request-in-queue-while-dequeuing

    # Construct global application.
<<<<<<< HEAD
    QtCore.QCoreApplication.setAttribute(QtCore.Qt.AA_X11InitThreads)
    application = QtGui.QApplication('ftrack-connect')
=======
    application = QtWidgets.QApplication([])

>>>>>>> b067a58c
    application.setOrganizationName('ftrack')
    application.setOrganizationDomain('ftrack.com')
    application.setQuitOnLastWindowClosed(False)

    # Enable ctrl+c to quit application when started from command line.
    signal.signal(signal.SIGINT, signal.SIG_DFL)

    # Construct main connect window and apply theme.
    connectWindow = ftrack_connect.ui.application.Application(
        theme=namespace.theme
    )

    # Fix for Windows where font size is incorrect for some widgets. For some
    # reason, resetting the font here solves the sizing issue.
    font = application.font()
    application.setFont(font)

    return application.exec_()


if __name__ == '__main__':
    raise SystemExit(
        main(sys.argv[1:])
    )<|MERGE_RESOLUTION|>--- conflicted
+++ resolved
@@ -8,16 +8,12 @@
 import os
 import pkg_resources
 
-<<<<<<< HEAD
-from PySide import QtGui, QtCore
-=======
 bindings = ['PySide', 'PySide2']
 os.environ.setdefault('QT_PREFERRED_BINDING', os.pathsep.join(bindings))
 
-from QtExt import QtWidgets
+from QtExt import QtWidgets, QtCore
 
 import ftrack_connect.config
->>>>>>> b067a58c
 
 
 # Hooks use the ftrack event system. Set the FTRACK_EVENT_PLUGIN_PATH
@@ -74,16 +70,13 @@
         'ftrack_connect', level=loggingLevels[namespace.verbosity]
     )
 
-    #  http://stackoverflow.com/questions/31952711/threading-pyqt-crashes-with-unknown-request-in-queue-while-dequeuing
+    # If under X11 make Xlib calls thread-safe .
+    if os.name == 'posix':
+        QtCore.QCoreApplication.setAttribute(QtCore.Qt.AA_X11InitThreads)
 
     # Construct global application.
-<<<<<<< HEAD
-    QtCore.QCoreApplication.setAttribute(QtCore.Qt.AA_X11InitThreads)
-    application = QtGui.QApplication('ftrack-connect')
-=======
     application = QtWidgets.QApplication([])
 
->>>>>>> b067a58c
     application.setOrganizationName('ftrack')
     application.setOrganizationDomain('ftrack.com')
     application.setQuitOnLastWindowClosed(False)
