--- conflicted
+++ resolved
@@ -33,11 +33,7 @@
         # here avoids the auto-escaping that python introduces, which
         # seems to fail... KB
         subprocess.Popen('start "" "{0}"'.format(directory), shell=True)
-<<<<<<< HEAD
-
-=======
         
->>>>>>> 50f70c7a
     elif sys.platform == 'darwin':
         if os.path.isfile(path):
             # File exists and can be opened with a selection.
