--- conflicted
+++ resolved
@@ -154,11 +154,8 @@
         <p>{core_versions}</p>
         <h4>Ui Framework</h4>
         <p>{ui_framework}</p>
-<<<<<<< HEAD
-=======
         <h4>Python Version</h4>
         <p>{python_version}</p>       
->>>>>>> 7755ebe3
         <h4>Server and user:</h4>
         <p>{server}<br>
         {user}<br></p>
@@ -177,12 +174,8 @@
             core_versions=coreVersions,
             server=server,
             user=user,
-<<<<<<< HEAD
-            ui_framework=Qt.__binding__
-=======
             ui_framework=Qt.__binding__,
             python_version=sys.version
->>>>>>> 7755ebe3
         )
 
         if plugins:
