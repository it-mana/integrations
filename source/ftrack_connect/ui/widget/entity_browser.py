# :coding: utf-8
# :copyright: Copyright (c) 2014 ftrack
#             Copyright (c) 2014 Martin Pengelly-Phillips
# :notice: Derived from Riffle (https://github.com/4degrees/riffle)

import os

<<<<<<< HEAD
from Qt import QtWidgets, QtCore, QtGui
=======
from Qt import QtWidgets, QtCore, QtGui, QtCompat
>>>>>>> e3f72e24
import ftrack_api

import ftrack_connect.ui.model.entity_tree
import ftrack_connect.ui.widget.overlay
import ftrack_connect.session


class EntityBrowser(QtWidgets.QDialog):
    '''Entity browser.'''

    #: Signal when location changed.
    locationChanged = QtCore.Signal()

    #: Signal when selection changes. Pass new selection.
    selectionChanged = QtCore.Signal(object)

    def __init__(self, root=None, parent=None):
        '''Initialise browser with *root* entity.

        Use an empty *root* to start with list of projects.

        *parent* is the optional owner of this UI element.

        '''
        super(EntityBrowser, self).__init__(parent=parent)
        self._root = root
        self._selected = []
        self._updatingNavigationBar = False

        self._session = ftrack_connect.session.get_session()

        self._construct()
        self._postConstruction()

    def _construct(self):
        '''Construct widget.'''
        self.setLayout(QtWidgets.QVBoxLayout())

        self.headerLayout = QtWidgets.QHBoxLayout()

        self.navigationBar = QtWidgets.QTabBar()
        self.navigationBar.setExpanding(False)
        self.navigationBar.setDrawBase(False)
        self.headerLayout.addWidget(self.navigationBar, stretch=1)

        self.navigateUpButton = QtWidgets.QToolButton()
        self.navigateUpButton.setObjectName('entity-browser-up-button')
        self.navigateUpButton.setIcon(
            QtGui.QIcon(':ftrack/image/light/upArrow')
        )
        self.navigateUpButton.setToolTip('Navigate up a level.')
        self.headerLayout.addWidget(self.navigateUpButton)

        self.reloadButton = QtWidgets.QToolButton()
        self.reloadButton.setObjectName('entity-browser-reload-button')

        self.reloadButton.setIcon(
            QtGui.QIcon(':ftrack/image/light/reload')
        )
        self.reloadButton.setToolTip('Reload listing from server.')
        self.headerLayout.addWidget(self.reloadButton)

        self.layout().addLayout(self.headerLayout)

        self.contentSplitter = QtWidgets.QSplitter()

        self.bookmarksList = QtWidgets.QListView()
        self.contentSplitter.addWidget(self.bookmarksList)

        self.view = QtWidgets.QTableView()
        self.view.setSelectionBehavior(self.view.SelectRows)
        self.view.setSelectionMode(self.view.SingleSelection)
        self.view.verticalHeader().hide()

        self.contentSplitter.addWidget(self.view)

        proxy = ftrack_connect.ui.model.entity_tree.EntityTreeProxyModel(self)
        model = ftrack_connect.ui.model.entity_tree.EntityTreeModel(
            root=ftrack_connect.ui.model.entity_tree.ItemFactory(
                self._session, self._root
            ),
            parent=self
        )
        proxy.setSourceModel(model)
        proxy.setDynamicSortFilter(True)

        self.view.setModel(proxy)
        self.view.setSortingEnabled(True)

        self.contentSplitter.setStretchFactor(1, 1)
        self.layout().addWidget(self.contentSplitter)

        self.footerLayout = QtWidgets.QHBoxLayout()
        self.footerLayout.addStretch(1)

        self.cancelButton = QtWidgets.QPushButton('Cancel')
        self.footerLayout.addWidget(self.cancelButton)

        self.acceptButton = QtWidgets.QPushButton('Choose')
        self.footerLayout.addWidget(self.acceptButton)

        self.layout().addLayout(self.footerLayout)

        self.overlay = ftrack_connect.ui.widget.overlay.BusyOverlay(
            self.view, message='Loading'
        )

    def _postConstruction(self):
        '''Perform post-construction operations.'''
        self.setWindowTitle('ftrack browser')
        self.view.sortByColumn(0, QtCore.Qt.AscendingOrder)

        # TODO: Remove once bookmarks widget implemented.
        self.bookmarksList.hide()

        self.acceptButton.setDefault(True)
        self.acceptButton.setDisabled(True)

        self.model.sourceModel().loadStarted.connect(self._onLoadStarted)
        self.model.sourceModel().loadEnded.connect(self._onLoadEnded)

        QtCompat.setSectionResizeMode(
            self.view.horizontalHeader(),
            QtWidgets.QHeaderView.ResizeToContents
        )

        QtCompat.setSectionResizeMode(
            self.view.horizontalHeader(),
            0,
            QtWidgets.QHeaderView.Stretch
        )


        self.acceptButton.clicked.connect(self.accept)
        self.cancelButton.clicked.connect(self.reject)

        self.navigationBar.currentChanged.connect(
            self._onSelectNavigationBarItem
        )
        self.navigateUpButton.clicked.connect(self._onNavigateUpButtonClicked)
        self.reloadButton.clicked.connect(self._onReloadButtonClicked)
        self.view.activated.connect(self._onActivateItem)

        selectionModel = self.view.selectionModel()
        selectionModel.selectionChanged.connect(self._onSelectionChanged)

        self._updateNavigationBar()

    @property
    def model(self):
        '''Return current model.'''
        return self.view.model()

    def selected(self):
        '''Return selected entities.'''
        return self._selected[:]

    def setLocation(self, location):
        '''Set location to *location*.

        *location* should be a list of entries representing the 'path' from the
        root of the model to the desired location.

        Each entry in the list should be an entity id.

        '''
        # Ensure root children loaded in order to begin search.
        rootIndex = self.model.index(-1, -1)
        if (
            self.model.hasChildren(rootIndex)
            and self.model.canFetchMore(rootIndex)
        ):
            self.model.fetchMore(rootIndex)

        # Search for matching entries by identity.
        role = self.model.sourceModel().IDENTITY_ROLE

        matchingIndex = rootIndex
        searchIndex = self.model.index(0, 0)
        for identity in location:
            matches = self.model.match(
                searchIndex, role, identity
            )
            if not matches:
                break

            matchingIndex = matches[0]
            if (
                self.model.hasChildren(matchingIndex)
                and self.model.canFetchMore(matchingIndex)
            ):
                self.model.fetchMore(matchingIndex)

            searchIndex = self.model.index(0, 0, parent=matchingIndex)

        else:
            self.setLocationFromIndex(matchingIndex)
            return

        raise ValueError('Could not match location {0!r}'.format(location))

    def getLocation(self):
        '''Return current location as list of entity ids from root.'''
        location = []
        item = self.model.item(self.view.rootIndex())
        while item is not None and item.entity != self._root:
            location.append(item.id)
            item = item.parent

        location.reverse()
        return location

    def setLocationFromIndex(self, index):
        '''Set location to *index*.'''
        if index is None:
            index = QtCore.QModelIndex()

        currentIndex = self.view.rootIndex()
        if index == currentIndex:
            return

        self.view.setRootIndex(index)
        self._updateNavigationBar()

        selectionModel = self.view.selectionModel()
        selectionModel.clearSelection()

        self.locationChanged.emit()

    def _onLoadStarted(self):
        '''Handle load started.'''
        self.reloadButton.setEnabled(False)
        self.overlay.show()

    def _onLoadEnded(self):
        '''Handle load ended.'''
        self.overlay.hide()
        self.reloadButton.setEnabled(True)

    def _updateNavigationBar(self):
        '''Update navigation bar.'''
        if self._updatingNavigationBar:
            return

        self._updatingNavigationBar = True

        # Clear all existing entries.
        for index in range(self.navigationBar.count(), -1, -1):
            self.navigationBar.removeTab(index)

        # Compute new entries.
        entries = []
        index = self.view.rootIndex()
        while index.isValid():
            item = self.model.item(index)
            entries.append(
                dict(icon=item.icon, label=item.name, index=index)
            )
            index = self.model.parent(index)

        item = self.model.root
        entries.append(
            dict(icon=item.icon, label=item.name, index=None)
        )

        entries.reverse()
        for entry in entries:
            tabIndex = self.navigationBar.addTab(entry['icon'], entry['label'])
            self.navigationBar.setTabData(tabIndex, entry['index'])
            self.navigationBar.setCurrentIndex(tabIndex)

        self._updatingNavigationBar = False

    def _onSelectNavigationBarItem(self, index):
        '''Handle selection of navigation bar item.'''
        if index < 0:
            return

        if self._updatingNavigationBar:
            return

        modelIndex = self.navigationBar.tabData(index)
        self.setLocationFromIndex(modelIndex)

    def _onActivateItem(self, index):
        '''Handle activation of item in listing.'''
        if self.model.hasChildren(index):
            self.setLocationFromIndex(index)

    def _onSelectionChanged(self, selected, deselected):
        '''Handle change of *selection*.'''
        del self._selected[:]
        seen = set()

        for index in selected.indexes():
            row = index.row()
            if row in seen:
                continue

            seen.add(row)

            item = self.model.item(index)
            if item:
                self._selected.append(item.entity)

        selected = self.selected()
        if selected:
            self.acceptButton.setEnabled(True)
        else:
            self.acceptButton.setEnabled(False)

        self.selectionChanged.emit(self.selected())

    def _onNavigateUpButtonClicked(self):
        '''Navigate up on button click.'''
        currentRootIndex = self.view.rootIndex()
        parent = self.model.parent(currentRootIndex)
        self.setLocationFromIndex(parent)

    def _onReloadButtonClicked(self):
        '''Reload current index on button click.'''
        currentRootIndex = self.view.rootIndex()
        self.model.reloadChildren(currentRootIndex)<|MERGE_RESOLUTION|>--- conflicted
+++ resolved
@@ -5,11 +5,7 @@
 
 import os
 
-<<<<<<< HEAD
-from Qt import QtWidgets, QtCore, QtGui
-=======
 from Qt import QtWidgets, QtCore, QtGui, QtCompat
->>>>>>> e3f72e24
 import ftrack_api
 
 import ftrack_connect.ui.model.entity_tree
