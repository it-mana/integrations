# :coding: utf-8
# :copyright: Copyright (c) 2015 ftrack

import os
import urllib2

from PySide import QtGui, QtCore
import ftrack
import ftrack_connect.worker

# Cache of thumbnail images.
IMAGE_CACHE = dict()


class Base(QtGui.QLabel):
    '''Widget to load thumbnails from ftrack server.'''

    def __init__(self, parent=None):
        super(Base, self).__init__(parent)

        self.thumbnailCache = {}
        self.setFrameStyle(QtGui.QFrame.StyledPanel)
        self.setAlignment(QtCore.Qt.AlignCenter)

        self.placholderThumbnail = (
            os.environ['FTRACK_SERVER'] + '/img/thumbnail2.png'
        )

        self._worker = None
        self.__loadingReference = None

    def load(self, reference):
        '''Load thumbnail from *reference* and display it.'''
        if reference in IMAGE_CACHE:
            self._updatePixmapData(IMAGE_CACHE[reference])
            return

        if self._worker and self._worker.isRunning():
            while self._worker:
                app = QtGui.QApplication.instance()
                app.processEvents()

        self._worker = ftrack_connect.worker.Worker(
            self._download, [reference], parent=self
        )

        self.__loadingReference = reference
        self._worker.start()
        self._worker.finished.connect(self._workerFinnished)

    def _workerFinnished(self):
        '''Handler worker finished event.'''
        if self._worker:
            IMAGE_CACHE[self.__loadingReference] = self._worker.result
            self._updatePixmapData(self._worker.result)

        self._worker = None
        self.__loadingReference = None

    def _updatePixmapData(self, data):
        '''Update thumbnail with *data*.'''
        pixmap = QtGui.QPixmap()
        pixmap.loadFromData(data)
        self._scaleAndSetPixmap(pixmap)

    def _scaleAndSetPixmap(self, pixmap):
        '''Scale and set *pixmap*.'''
        scaledPixmap = pixmap.scaledToWidth(
            self.width(),
            mode=QtCore.Qt.SmoothTransformation
        )
        self.setPixmap(scaledPixmap)

    def _download(self, url):
        '''Return thumbnail file from *url*.'''
        if url is None:
            url = self.placholderThumbnail

        ftrackProxy = os.getenv('FTRACK_PROXY', '')
        ftrackServer = os.getenv('FTRACK_SERVER', '')
        if ftrackProxy != '':
            if ftrackServer.startswith('https'):
                httpHandle = 'https'
            else:
                httpHandle = 'http'

            proxy = urllib2.ProxyHandler({httpHandle: ftrackProxy})
            opener = urllib2.build_opener(proxy)
            response = opener.open(url)
            html = response.read()
        else:
            response = urllib2.urlopen(url)
            html = response.read()

        return html

class EllipseBase(Base):
    '''Thumbnail which is drawn as an ellipse.'''

    def paintEvent(self, event):
        '''Override paint event to make round thumbnails.'''
        painter = QtGui.QPainter(self)
        painter.setRenderHints(
            QtGui.QPainter.Antialiasing,
            True
        )

        brush = QtGui.QBrush(
            self.pixmap()
        )

        painter.setBrush(brush)

        painter.setPen(
            QtGui.QPen(
                QtGui.QColor(0, 0, 0, 0)
            )
        )

        painter.drawEllipse(
            QtCore.QRectF(
                0, 0,
                self.width(), self.height()
            )
        )

<<<<<<< HEAD

class User(Base):
    '''Represent a user thumbnail.'''
=======
class User(EllipseBase):
>>>>>>> 022dbc17

    def _download(self, reference):
        '''Return thumbnail from *reference*.'''
        url = ftrack.User(reference).getThumbnail()
        return super(User, self)._download(url)

class ActionIcon(Base):
    '''Widget to load action icons over HTTP.'''

    #: Available icons on ftrack server.
    AVAILABLE_ICONS = {
        'hiero': '/application_icons/hiero.png',
        'hieroplayer': '/application_icons/hieroplayer.png',
        'nukex': '/application_icons/nukex.png',
        'nuke': '/application_icons/nuke.png',
        'nuke_studio': '/application_icons/nuke_studio.png',
        'premiere': '/application_icons/premiere.png',
        'maya': '/application_icons/maya.png',
        'cinesync': '/application_icons/cinesync.png',
        'photoshop': '/application_icons/photoshop.png',
        'prelude': '/application_icons/prelude.png',
        'after_effects': '/application_icons/after_effects.png'
    }

    def __init__(self, parent=None):
        '''Initialize action icon.'''
        super(ActionIcon, self).__init__(parent)
        self.setFrameStyle(QtGui.QFrame.NoFrame)

    def setIcon(self, icon):
        '''Set *icon* to a supported icon or show the standard icon.

        *icon* may be one of the following.

            * A URL to load the image from starting with 'http'.
            * One of the predefined icons in AVAILABLE_ICONS
        '''
        if icon and icon[:4] == 'http':
            self.load(icon)
        elif self.AVAILABLE_ICONS.get(icon):
            url = os.environ['FTRACK_SERVER'] + self.AVAILABLE_ICONS[icon]
            self.load(url)
        else:
            self.loadResource(':/ftrack/image/light/action')

    def loadResource(self, resource):
        '''Update current pixmap using *resource*.'''
        pixmap = QtGui.QPixmap(
            QtCore.QSize(self.width(), self.height())
        )
        pixmap.load(resource)
        self._scaleAndSetPixmap(pixmap)

    def _scaleAndSetPixmap(self, pixmap):
        '''Scale *pixmap* to fit within current bounds'''
        scaledPixmap = pixmap.scaled(
            self.width(), self.height(), QtCore.Qt.KeepAspectRatio, 
            QtCore.Qt.SmoothTransformation
        )
        self.setPixmap(scaledPixmap)<|MERGE_RESOLUTION|>--- conflicted
+++ resolved
@@ -124,18 +124,14 @@
             )
         )
 
-<<<<<<< HEAD
 
-class User(Base):
-    '''Represent a user thumbnail.'''
-=======
 class User(EllipseBase):
->>>>>>> 022dbc17
 
     def _download(self, reference):
         '''Return thumbnail from *reference*.'''
         url = ftrack.User(reference).getThumbnail()
         return super(User, self)._download(url)
+
 
 class ActionIcon(Base):
     '''Widget to load action icons over HTTP.'''
