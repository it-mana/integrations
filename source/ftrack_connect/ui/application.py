--- conflicted
+++ resolved
@@ -27,13 +27,12 @@
 from ftrack_connect.ui.widget import tab_widget as _tab_widget
 from ftrack_connect.ui.widget import login as _login
 from ftrack_connect.ui.widget import about as _about
+from ftrack_connect.error import NotUniqueError as _NotUniqueError
 from ftrack_connect.ui import login_tools as _login_tools
 from ftrack_connect.ui.widget import configure_scenario as _scenario_widget
 import ftrack_connect.ui.config
 
 
-<<<<<<< HEAD
-=======
 class ConnectWidgetPlugin(object):
     topic = 'ftrack.connect.plugin.connect-widget'
 
@@ -64,7 +63,6 @@
         )
 
 
->>>>>>> 916e1b99
 class ConnectWidget(QtWidgets.QWidget):
     '''Base widget for ftrack connect application plugin.'''
     icon = None
@@ -91,22 +89,6 @@
     def getIdentifier(self):
         '''Return identifier for widget.'''
         return self.getName().lower().replace(' ', '.')
-<<<<<<< HEAD
-    def _return_widget(self, event):
-        return self
-
-    def register(self, priority):
-        '''register a new connect widget with given **priority**.'''
-        self.session.event_hub.subscribe(
-            'topic={0} '
-            'and source.user.username={1}'.format(
-                self.topic, self.session.api_user
-            ),
-            self._return_widget,
-            priority=priority
-        )
-=======
->>>>>>> 916e1b99
 
 
 class PluginWarning(ConnectWidget):
@@ -170,15 +152,12 @@
             QtGui.QPixmap(':/ftrack/image/default/ftrackLogoGreyDark')
         )
 
-
         self._login_server_thread = None
 
         self._theme = None
         self.setTheme(theme)
 
         self.plugins = {}
-
-
 
         self.setObjectName('ftrack-connect-window')
         self.setWindowTitle('ftrack connect')
@@ -844,6 +823,7 @@
             identifier = plugin.getIdentifier()
 
         self.plugins[identifier] = plugin
+
         icon = QtGui.QIcon(plugin.icon)
         self.tabPanel.addTab(plugin, icon, name)
 
@@ -869,8 +849,6 @@
 
         index = self.tabPanel.indexOf(plugin)
         self.tabPanel.removeTab(index)
-
-
 
     def focus(self):
         '''Focus and bring the window to top.'''
