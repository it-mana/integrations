# :coding: utf-8
# :copyright: Copyright (c) 2014 ftrack

import os
import getpass
import platform
import logging
<<<<<<< HEAD
import requests
=======
import webbrowser
>>>>>>> 75b2fb2d

from PySide import QtGui
from PySide import QtCore
import ftrack_api
import ftrack_api._centralized_storage_scenario
import ftrack_api.event.base

import ftrack_connect
import ftrack_connect.session
import ftrack_connect.event_hub_thread as _event_hub_thread
import ftrack_connect.error
import ftrack_connect.ui.theme
import ftrack_connect.ui.widget.overlay
from ftrack_connect.ui.widget import uncaught_error as _uncaught_error
from ftrack_connect.ui.widget import tab_widget as _tab_widget
from ftrack_connect.ui.widget import login as _login
from ftrack_connect.ui.widget import about as _about
from ftrack_connect.error import NotUniqueError as _NotUniqueError
<<<<<<< HEAD
from ftrack_connect.ui import login_tools as _login_tools
=======
from ftrack_connect.ui.widget import configure_scenario as _scenario_widget
>>>>>>> 75b2fb2d


class ApplicationPlugin(QtGui.QWidget):
    '''Base widget for ftrack connect application plugin.'''

    #: Signal to emit to request focus of this plugin in application.
    requestApplicationFocus = QtCore.Signal(object)

    #: Signal to emit to request closing application.
    requestApplicationClose = QtCore.Signal(object)

    def getName(self):
        '''Return name of widget.'''
        return self.__class__.__name__

    def getIdentifier(self):
        '''Return identifier for widget.'''
        return self.getName().lower().replace(' ', '.')


class Application(QtGui.QMainWindow):
    '''Main application window for ftrack connect.'''

    #: Signal when login fails.
    loginError = QtCore.Signal(object)

    #: Signal when event received via ftrack's event hub.
    eventHubSignal = QtCore.Signal(object)

    # Login signal.
    loginSignal = QtCore.Signal(object, object, object)

    def __init__(self, *args, **kwargs):
        '''Initialise the main application window.'''
        theme = kwargs.pop('theme', 'light')
        super(Application, self).__init__(*args, **kwargs)
        self.logger = logging.getLogger(
            __name__ + '.' + self.__class__.__name__
        )

        # Register widget for error handling.
        self.uncaughtError = _uncaught_error.UncaughtError(
            parent=self
        )

        if not QtGui.QSystemTrayIcon.isSystemTrayAvailable():
            raise ftrack_connect.error.ConnectError(
                'No system tray located.'
            )

        self.logoIcon = QtGui.QIcon(
            QtGui.QPixmap(':/ftrack/image/default/ftrackLogoColor')
        )

        self._login_server_thread = None

        self._theme = None
        self.setTheme(theme)

        self.plugins = {}

        self._initialiseTray()

        self.setObjectName('ftrack-connect-window')
        self.setWindowTitle('ftrack connect')
        self.resize(450, 700)
        self.move(50, 50)

        self.setWindowIcon(self.logoIcon)

        self._login_overlay = None
        self.loginWidget = None
        self.loginSignal.connect(self.loginWithCredentials)
        self.login()

    def theme(self):
        '''Return current theme.'''
        return self._theme

    def setTheme(self, theme):
        '''Set *theme*.'''
        self._theme = theme
        ftrack_connect.ui.theme.applyFont()
        ftrack_connect.ui.theme.applyTheme(self, self._theme, 'cleanlooks')

    def toggleTheme(self):
        '''Toggle active application theme.'''
        if self.theme() == 'dark':
            self.setTheme('light')
        else:
            self.setTheme('dark')

    def _onConnectTopicEvent(self, event):
        '''Generic callback for all ftrack.connect events.

        .. note::
            Events not triggered by the current logged in user will be dropped.

        '''
        if event['topic'] != 'ftrack.connect':
            return

        self._routeEvent(event)

    def logout(self):
        '''Clear stored credentials and quit Connect.'''
        settings = QtCore.QSettings()
        settings.remove('login')

        QtGui.qApp.quit()

    def login(self):
        '''Login using stored credentials or ask user for them.'''

        # Get settings from store.
        settings = QtCore.QSettings()
        server = settings.value('login/server', None)
        username = settings.value('login/username', None)
        apiKey = settings.value('login/apikey', None)

        # If missing any of the settings bring up login dialog.
        if None in (server, username, apiKey):
            self.showLoginWidget()
        else:
            # Show login screen on login error.
            self.loginError.connect(self.showLoginWidget)

            # Try to login.
            self.loginWithCredentials(server, username, apiKey)

    def showLoginWidget(self):
        '''Show the login widget.'''
        if self.loginWidget is None:
            self.loginWidget = _login.Login()
            self._login_overlay = ftrack_connect.ui.widget.overlay.CancelOverlay(
                self.loginWidget,
                message='Signing in'
            )
            self._login_overlay.hide()
            self.setCentralWidget(self.loginWidget)
            self.loginWidget.login.connect(self.loginWithCredentials)
            self.loginError.connect(self.loginWidget.loginError.emit)
            self.loginError.connect(self._hide_login_overlay)
            self.focus()

            # Set focus on the login widget to remove any focus from its child
            # widgets.
            self.loginWidget.setFocus()

<<<<<<< HEAD
    def _hide_login_overlay(self):
        '''Hide the login overlay.'''
        if self._login_overlay and self._login_overlay.isVisible():
            self._login_overlay.hide()
=======
    def _setup_session(self):
        '''Setup a new python API session.'''
        if hasattr(self, '_hub_thread'):
            self._hub_thread.quit()

        session = ftrack_connect.session.get_shared_session()

        # Listen to events using the new API event hub. This is required to
        # allow reconfiguring the storage scenario.
        self._hub_thread = _event_hub_thread.NewApiEventHubThread()
        self._hub_thread.start(session)

        ftrack_api._centralized_storage_scenario.register_configuration(
            session
        )

        return session
>>>>>>> 75b2fb2d

    def loginWithCredentials(self, url, username, apiKey):
        '''Connect to *url* with *username* and *apiKey*.

        loginError will be emitted if this fails.

        '''
        if self._login_overlay:
            self._login_overlay.show()

        # Strip all leading and preceeding occurances of slash and space.
        url = url.strip('/ ')

        if not url:
            self.loginError.emit(
                'You need to specify a valid server URL, '
                'for example https://server-name.ftrackapp.com'
            )
            return

        if not 'http' in url:
            if url.endswith('ftrackapp.com'):
                url = 'https://' + url
            else:
                url = 'https://{0}.ftrackapp.com'.format(url)

        try:
            result = requests.get(
                url,
                allow_redirects=False  # Old python API will not work with redirect.
            )
        except requests.ConnectionError:
            self.logger.exception('Error reaching server url.')
            self.loginError.emit(
                'The server URL you provided could not be reached.'
            )
            return

        if (
            result.status_code != 200 or 'FTRACK_VERSION' not in result.headers
        ):
            self.loginError.emit(
                'The server URL you provided is not a valid ftrack server.'
            )
            return

        # If there is an existing server thread running we need to stop it.
        if self._login_server_thread:
            self._login_server_thread.quit()
            self._login_server_thread = None

        # If credentials are not properly set, try to get them using a http
        # server.
        if not username or not apiKey:
            self._login_server_thread = _login_tools.LoginServerThread()
            self._login_server_thread.loginSignal.connect(self.loginSignal)
            self._login_server_thread.start(url)
            return

        # Set environment variables supported by the old API.
        os.environ['FTRACK_SERVER'] = url
        os.environ['LOGNAME'] = username
        os.environ['FTRACK_APIKEY'] = apiKey

        # Set environment variables supported by the new API.
        os.environ['FTRACK_API_USER'] = username
        os.environ['FTRACK_API_KEY'] = apiKey

        # Login using the new ftrack API.
        try:
            self._session = self._setup_session()
        except Exception as error:
            self.logger.exception('Error during login.')
            self.loginError.emit(error.message)
            return

        # Store login details in settings.
        settings = QtCore.QSettings()
        settings.setValue('login/server', url)
        settings.setValue('login/username', username)
        settings.setValue('login/apikey', apiKey)

        # Verify storage scenario before starting.
        if 'storage_scenario' in self._session.server_information:
            storage_scenario = self._session.server_information.get(
                'storage_scenario'
            )
            if storage_scenario is None:
                self.logger.debug('Storage scenario is not configured.')
                scenario_widget = _scenario_widget.ConfigureScenario(
                    self._session
                )
                scenario_widget.configuration_completed.connect(
                    self.location_configuration_finished
                )
                self.setCentralWidget(scenario_widget)
                self.focus()
                return

        self.location_configuration_finished(reconfigure_session=True)

    def location_configuration_finished(self, reconfigure_session=True):
        '''Continue connect setup after location configuration is done.'''
        if reconfigure_session:
            ftrack_connect.session.destroy_shared_session()
            self._session = self._setup_session()

        try:
            self.configureConnectAndDiscoverPlugins()
        except Exception as error:
            self.logger.exception(error)
            self.loginError.emit(error.message)
        else:
            self.focus()

        # Send verify startup event to verify that storage scenario is
        # working correctly.
        event = ftrack_api.event.base.Event(
            topic='ftrack.connect.verify-startup',
            data={
                'storage_scenario': self._session.server_information.get(
                    'storage_scenario'
                )
            }
        )
        results = self._session.event_hub.publish(event, synchronous=True)
        problems = [
            problem for problem in results if isinstance(problem, basestring)
        ]
        if problems:
            msgBox = QtGui.QMessageBox(parent=self)
            msgBox.setIcon(QtGui.QMessageBox.Warning)
            msgBox.setText('\n\n'.join(problems))
            msgBox.exec_()

    def configureConnectAndDiscoverPlugins(self):
        '''Configure connect and load plugins.'''

        # Local import to avoid connection errors.
        import ftrack
        ftrack.setup()
        self.tabPanel = _tab_widget.TabWidget()
        self.tabPanel.tabBar().setObjectName('application-tab-bar')
        self.setCentralWidget(self.tabPanel)
        self._hide_login_overlay()

        self._discoverPlugins()

        ftrack.EVENT_HUB.subscribe(
            'topic=ftrack.connect and source.user.username={0}'.format(
                getpass.getuser()
            ),
            self._relayEventHubEvent
        )
        self.eventHubSignal.connect(self._onConnectTopicEvent)

        self.eventHubThread = _event_hub_thread.EventHubThread()
        self.eventHubThread.start()

<<<<<<< HEAD
        self.focus()

        # Listen to discover connect event and respond to let the sender know
        # that connect is running.
        ftrack.EVENT_HUB.subscribe(
            'topic=ftrack.connect.discover and source.user.username={0}'.format(
                getpass.getuser()
            ),
            lambda event : True
        )

=======
>>>>>>> 75b2fb2d
    def _relayEventHubEvent(self, event):
        '''Relay all ftrack.connect events.'''
        self.eventHubSignal.emit(event)

    def _initialiseTray(self):
        '''Initialise and add application icon to system tray.'''
        self.trayMenu = self._createTrayMenu()

        self.tray = QtGui.QSystemTrayIcon(self)

        self.tray.setContextMenu(
            self.trayMenu
        )

        self.tray.setIcon(self.logoIcon)
        self.tray.show()

    def _createTrayMenu(self):
        '''Return a menu for system tray.'''
        menu = QtGui.QMenu(self)

        logoutAction = QtGui.QAction(
            'Log Out && Quit', self,
            triggered=self.logout
        )

        quitAction = QtGui.QAction(
            'Quit', self,
            triggered=QtGui.qApp.quit
        )

        focusAction = QtGui.QAction(
            'Open', self,
            triggered=self.focus
        )

        styleAction = QtGui.QAction(
            'Change Theme', self,
            triggered=self.toggleTheme
        )

        aboutAction = QtGui.QAction(
            'About', self,
            triggered=self.showAbout
        )

        menu.addAction(aboutAction)
        menu.addAction(focusAction)
        menu.addSeparator()
        menu.addAction(styleAction)
        menu.addSeparator()
        menu.addAction(logoutAction)
        menu.addSeparator()
        menu.addAction(quitAction)

        return menu

    def _discoverPlugins(self):
        '''Find and load tab plugins in search paths.'''
        #: TODO: Add discover functionality and search paths.

        from . import (publisher, actions)
        actions.register(self)
        publisher.register(self)

    def _routeEvent(self, event):
        '''Route websocket *event* to publisher plugin.

        Expect event['data'] to contain:

            * plugin - The name of the plugin to route to.
            * action - The action to execute on the plugin.

        Raise `ConnectError` if no plugin is found or if action is missing on
        plugin.

        '''
        plugin = event['data']['plugin']
        action = event['data']['action']

        try:
            pluginInstance = self.plugins[plugin]
        except KeyError:
            raise ftrack_connect.error.ConnectError(
                'Plugin "{0}" not found.'.format(
                    plugin
                )
            )

        try:
            method = getattr(pluginInstance, action)
        except AttributeError:
            raise ftrack_connect.error.ConnectError(
                'Method "{0}" not found on "{1}" plugin({2}).'.format(
                    action, plugin, pluginInstance
                )
            )

        method(event)

    def _onWidgetRequestApplicationFocus(self, widget):
        '''Switch tab to *widget* and bring application to front.'''
        self.tabPanel.setCurrentWidget(widget)
        self.focus()

    def _onWidgetRequestApplicationClose(self, widget):
        '''Hide application upon *widget* request.'''
        self.hide()

    def addPlugin(self, plugin, name=None, identifier=None):
        '''Add *plugin* in new tab with *name* and *identifier*.

        *plugin* should be an instance of :py:class:`ApplicationPlugin`.

        *name* will be used as the label for the tab. If *name* is None then
        plugin.getName() will be used.

        *identifier* will be used for routing events to plugins. If
        *identifier* is None then plugin.getIdentifier() will be used.

        '''
        if name is None:
            name = plugin.getName()

        if identifier is None:
            identifier = plugin.getIdentifier()

        if identifier in self.plugins:
            raise _NotUniqueError(
                'Cannot add plugin. An existing plugin has already been '
                'registered with identifier {0}.'.format(identifier)
            )

        self.plugins[identifier] = plugin
        self.tabPanel.addTab(plugin, name)

        # Connect standard plugin events.
        plugin.requestApplicationFocus.connect(
            self._onWidgetRequestApplicationFocus
        )
        plugin.requestApplicationClose.connect(
            self._onWidgetRequestApplicationClose
        )

    def removePlugin(self, identifier):
        '''Remove plugin registered with *identifier*.

        Raise :py:exc:`KeyError` if no plugin with *identifier* has been added.

        '''
        plugin = self.plugins.get(identifier)
        if plugin is None:
            raise KeyError(
                'No plugin registered with identifier "{0}".'.format(identifier)
            )

        index = self.tabPanel.indexOf(plugin)
        self.tabPanel.removeTab(index)

        plugin.deleteLater()
        del self.plugins[identifier]

    def focus(self):
        '''Focus and bring the window to top.'''
        self.activateWindow()
        self.show()
        self.raise_()

    def showAbout(self):
        '''Display window with about information.'''
        self.focus()

        aboutDialog = _about.AboutDialog(self)

        environmentData = os.environ.copy()
        environmentData.update({
            'PLATFORM': platform.platform(),
            'PYTHON_VERSION': platform.python_version()
        })

        versionData = [{
            'name': 'ftrack connect',
            'version': ftrack_connect.__version__,
            'core': True,
            'debug_information': environmentData
        }]

        # Import ftrack module and and try to get API version and
        # to load information from other plugins using hook.
        try:
            import ftrack
            apiVersion = ftrack.api.version_data.ftrackVersion
            environmentData['FTRACK_API_VERSION'] = apiVersion

            responses = ftrack.EVENT_HUB.publish(
                ftrack.Event(
                    'ftrack.connect.plugin.debug-information'
                ),
                synchronous=True
            )

            for response in responses:
                if isinstance(response, dict):
                    versionData.append(response)
                elif isinstance(response, list):
                    versionData = versionData + response

        except Exception:
            pass

        aboutDialog.setInformation(
            versionData=versionData,
            server=os.environ.get('FTRACK_SERVER', 'Not set'),
            user=getpass.getuser(),
        )

        aboutDialog.exec_()<|MERGE_RESOLUTION|>--- conflicted
+++ resolved
@@ -5,11 +5,7 @@
 import getpass
 import platform
 import logging
-<<<<<<< HEAD
 import requests
-=======
-import webbrowser
->>>>>>> 75b2fb2d
 
 from PySide import QtGui
 from PySide import QtCore
@@ -28,11 +24,8 @@
 from ftrack_connect.ui.widget import login as _login
 from ftrack_connect.ui.widget import about as _about
 from ftrack_connect.error import NotUniqueError as _NotUniqueError
-<<<<<<< HEAD
 from ftrack_connect.ui import login_tools as _login_tools
-=======
 from ftrack_connect.ui.widget import configure_scenario as _scenario_widget
->>>>>>> 75b2fb2d
 
 
 class ApplicationPlugin(QtGui.QWidget):
@@ -167,27 +160,25 @@
         '''Show the login widget.'''
         if self.loginWidget is None:
             self.loginWidget = _login.Login()
+
             self._login_overlay = ftrack_connect.ui.widget.overlay.CancelOverlay(
                 self.loginWidget,
                 message='Signing in'
             )
+
             self._login_overlay.hide()
             self.setCentralWidget(self.loginWidget)
+            self.loginWidget.login.connect(self._login_overlay.show)
             self.loginWidget.login.connect(self.loginWithCredentials)
             self.loginError.connect(self.loginWidget.loginError.emit)
-            self.loginError.connect(self._hide_login_overlay)
+            self.loginError.connect(self._login_overlay.hide)
             self.focus()
 
             # Set focus on the login widget to remove any focus from its child
             # widgets.
             self.loginWidget.setFocus()
-
-<<<<<<< HEAD
-    def _hide_login_overlay(self):
-        '''Hide the login overlay.'''
-        if self._login_overlay and self._login_overlay.isVisible():
             self._login_overlay.hide()
-=======
+
     def _setup_session(self):
         '''Setup a new python API session.'''
         if hasattr(self, '_hub_thread'):
@@ -205,7 +196,6 @@
         )
 
         return session
->>>>>>> 75b2fb2d
 
     def loginWithCredentials(self, url, username, apiKey):
         '''Connect to *url* with *username* and *apiKey*.
@@ -213,9 +203,6 @@
         loginError will be emitted if this fails.
 
         '''
-        if self._login_overlay:
-            self._login_overlay.show()
-
         # Strip all leading and preceeding occurances of slash and space.
         url = url.strip('/ ')
 
@@ -294,6 +281,7 @@
                 'storage_scenario'
             )
             if storage_scenario is None:
+                # Hide login overlay at this time since it will be deleted
                 self.logger.debug('Storage scenario is not configured.')
                 scenario_widget = _scenario_widget.ConfigureScenario(
                     self._session
@@ -350,7 +338,6 @@
         self.tabPanel = _tab_widget.TabWidget()
         self.tabPanel.tabBar().setObjectName('application-tab-bar')
         self.setCentralWidget(self.tabPanel)
-        self._hide_login_overlay()
 
         self._discoverPlugins()
 
@@ -365,7 +352,6 @@
         self.eventHubThread = _event_hub_thread.EventHubThread()
         self.eventHubThread.start()
 
-<<<<<<< HEAD
         self.focus()
 
         # Listen to discover connect event and respond to let the sender know
@@ -377,8 +363,6 @@
             lambda event : True
         )
 
-=======
->>>>>>> 75b2fb2d
     def _relayEventHubEvent(self, event):
         '''Relay all ftrack.connect events.'''
         self.eventHubSignal.emit(event)
