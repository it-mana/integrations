--- conflicted
+++ resolved
@@ -117,12 +117,8 @@
             entity.get('entityId')
         )
         self.setEntity(entity)
-<<<<<<< HEAD
         self.requestApplicationFocus.emit(self)
-=======
-        self.requestFocus.emit(self)
 
         ftrack.TOPICS._publishCallbackResponse({
             'message': 'Publisher started.'
-        }, _meta_)
->>>>>>> 120020b0
+        }, _meta_)