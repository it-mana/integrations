# :coding: utf-8
# :copyright: Copyright (c) 2014-2020 ftrack

import time
import nuke
from ftrack_connect_pipeline import constants
from ftrack_connect_pipeline.host.engine import AssetManagerEngine
from ftrack_connect_pipeline.asset.asset_info import FtrackAssetInfo
from ftrack_connect_pipeline_nuke.utils import custom_commands as nuke_utils
from ftrack_connect_pipeline_nuke.constants import asset as asset_const
<<<<<<< HEAD
from ftrack_connect_pipeline_nuke.asset import NukeFtrackObjectManager
from ftrack_connect_pipeline_nuke.asset.dcc_object import NukeDccObject
=======
from ftrack_connect_pipeline_nuke.asset import (
    NukeFtrackObjectManager as FtrackObjectManager,
)
from ftrack_connect_pipeline_nuke.asset.dcc_object import (
    NukeDccObject as DccObject,
)
>>>>>>> 94d79929


class NukeAssetManagerEngine(AssetManagerEngine):
    engine_type = 'asset_manager'

<<<<<<< HEAD
    FtrackObjectManager = NukeFtrackObjectManager
    '''FtrackObjectManager class to use'''
    DccObject = NukeDccObject
    '''DccObject class to use'''
=======
    @property
    def ftrack_object_manager(self):
        '''
        Initializes and returns an instance of
        :class:`~ftrack_connect_pipeline.asset.FtrackObjectManager`
        '''
        if not isinstance(self._ftrack_object_manager, FtrackObjectManager):
            self._ftrack_object_manager = FtrackObjectManager(
                self.event_manager
            )
        return self._ftrack_object_manager

    @property
    def DccObject(self):
        '''
        Returns a not initialized
        :class:`~ftrack_connect_pipeline.asset.DccObject`
        '''
        # We can not pre-initialize this because should be a new
        # one each time we want to use it.
        self._DccObject = DccObject
        return self._DccObject
>>>>>>> 94d79929

    def __init__(
        self, event_manager, host_types, host_id, asset_type_name=None
    ):
        '''Initialise AssetManagerEngine with *event_manager*, *host*, *hostid*
        and *asset_type_name*'''
        super(NukeAssetManagerEngine, self).__init__(
            event_manager, host_types, host_id, asset_type_name=asset_type_name
        )

    @nuke_utils.run_in_main_thread
    def discover_assets(self, assets=None, options=None, plugin=None):
        '''
        Discover all the assets in the scene:
        Returns status and result
        '''
        start_time = time.time()
        status = constants.UNKNOWN_STATUS
        result = []
        message = None

        result_data = {
            'plugin_name': None,
            'plugin_type': constants.PLUGIN_AM_ACTION_TYPE,
            'method': 'discover_assets',
            'status': status,
            'result': result,
            'execution_time': 0,
            'message': message,
        }

        ftrack_asset_node_names = [
            node.name() for node in nuke_utils.get_nodes_with_ftrack_tab()
        ]
        ftrack_asset_info_list = []

<<<<<<< HEAD
        if ftrack_asset_nodes:
            for node_name in ftrack_asset_nodes:
                param_dict = self.DccObject.dictionary_from_object(node_name)
=======
        if ftrack_asset_node_names:
            for node_name in ftrack_asset_node_names:
                param_dict = DccObject.dictionary_from_object(node_name)
>>>>>>> 94d79929
                # avoid read and write nodes containing the old ftrack tab
                # without information
                if not param_dict:
                    continue
                node_asset_info = FtrackAssetInfo(param_dict)
                ftrack_asset_info_list.append(node_asset_info)

            if not ftrack_asset_info_list:
                status = constants.ERROR_STATUS
            else:
                status = constants.SUCCESS_STATUS
        else:
            self.logger.debug("No assets in the scene")
            status = constants.SUCCESS_STATUS

        result = ftrack_asset_info_list

        end_time = time.time()
        total_time = end_time - start_time

        result_data['status'] = status
        result_data['result'] = result
        result_data['execution_time'] = total_time

        self._notify_client(plugin, result_data)

        return status, result

    @nuke_utils.run_in_main_thread
    def unload_asset(self, asset_info, options=None, plugin=None):
        '''
        Removes the given *asset_info* from the scene.
        Returns status and result
        '''
        start_time = time.time()
        status = constants.UNKNOWN_STATUS
        result = []
        message = None

        plugin_type = constants.PLUGIN_AM_ACTION_TYPE
        plugin_name = None
        if plugin:
            plugin_type = '{}.{}'.format('asset_manager', plugin['type'])
            plugin_name = plugin.get('name')

        result_data = {
            'plugin_name': plugin_name,
            'plugin_type': plugin_type,
            'method': 'unload_asset',
            'status': status,
            'result': result,
            'execution_time': 0,
            'message': message,
        }

        self.asset_info = asset_info
        dcc_object = self.DccObject(
            from_id=asset_info[asset_const.ASSET_INFO_ID]
        )
        self.dcc_object = dcc_object

<<<<<<< HEAD
        dcc_object = nuke.toNode(self.dcc_object.name)
        if not dcc_object:
=======
        ftrack_node = nuke.toNode(self.ftrack_object_manager.dcc_object.name)
        if not ftrack_node:
>>>>>>> 94d79929
            message = "There is no ftrack object"
            self.logger.debug(message)
            status = constants.UNKNOWN_STATUS

            end_time = time.time()
            total_time = end_time - start_time

            result_data['status'] = status
            result_data['result'] = result
            result_data['execution_time'] = total_time
            result_data['message'] = message

            self._notify_client(plugin, result_data)
            return status, result

        if ftrack_node.Class() == 'BackdropNode':
            parented_nodes = ftrack_node.getNodes()
            parented_nodes_names = [
                x.knob('name').value() for x in parented_nodes
            ]
            nodes_to_delete_str = ftrack_node.knob(
                asset_const.ASSET_LINK
            ).value()
            nodes_to_delete = nodes_to_delete_str.split(";")
            nodes_to_delete = set(nodes_to_delete + parented_nodes_names)
            for node_s in nodes_to_delete:
                node_to_delete = nuke.toNode(node_s)
                self.logger.debug(
                    "removing : {}".format(node_to_delete.Class())
                )
                try:
                    nuke.delete(node_to_delete)
                    result.append(str(node_s))
                    status = constants.SUCCESS_STATUS
                except Exception as error:
                    message = str(
                        'Could not delete the node {}, error: {}'.format(
                            str(node_s), error
                        )
                    )
                    self.logger.error(message)
                    status = constants.ERROR_STATUS

            bool_status = constants.status_bool_mapping[status]
            if not bool_status:
                end_time = time.time()
                total_time = end_time - start_time

                result_data['status'] = status
                result_data['result'] = result
                result_data['execution_time'] = total_time
                result_data['message'] = message

                self._notify_client(plugin, result_data)
                return status, result

        bool_status = constants.status_bool_mapping[status]
        if not bool_status:
            end_time = time.time()
            total_time = end_time - start_time

            result_data['status'] = status
            result_data['result'] = result
            result_data['execution_time'] = total_time
            result_data['message'] = message

            self._notify_client(plugin, result_data)
            return status, result

        self.ftrack_object_manager.objects_loaded = False

        end_time = time.time()
        total_time = end_time - start_time

        result_data['status'] = status
        result_data['result'] = result
        result_data['execution_time'] = total_time

        self._notify_client(plugin, result_data)

        return status, result

    @nuke_utils.run_in_main_thread
    def remove_asset(self, asset_info, options=None, plugin=None):
        '''
        Removes the given *asset_info* from the scene.
        Returns status and result
        '''
        start_time = time.time()
        status = constants.UNKNOWN_STATUS
        result = []
        message = None

        plugin_type = constants.PLUGIN_AM_ACTION_TYPE
        plugin_name = None
        if plugin:
            plugin_type = '{}.{}'.format('asset_manager', plugin['type'])
            plugin_name = plugin.get('name')

        result_data = {
            'plugin_name': plugin_name,
            'plugin_type': plugin_type,
            'method': 'remove_asset',
            'status': status,
            'result': result,
            'execution_time': 0,
            'message': message,
        }

        self.asset_info = asset_info
        dcc_object = self.DccObject(
            from_id=asset_info[asset_const.ASSET_INFO_ID]
        )
        self.dcc_object = dcc_object

<<<<<<< HEAD
        dcc_object = nuke.toNode(self.dcc_object.name)
        if not dcc_object:
=======
        ftrack_node = nuke.toNode(self.ftrack_object_manager.dcc_object.name)
        if not ftrack_node:
>>>>>>> 94d79929
            message = "There is no ftrack object"
            self.logger.debug(message)
            status = constants.UNKNOWN_STATUS

            end_time = time.time()
            total_time = end_time - start_time

            result_data['status'] = status
            result_data['result'] = result
            result_data['execution_time'] = total_time
            result_data['message'] = message

            self._notify_client(plugin, result_data)
            return status, result

        if ftrack_node.Class() == 'BackdropNode':
            parented_nodes = ftrack_node.getNodes()
            parented_nodes_names = [
                x.knob('name').value() for x in parented_nodes
            ]
            nodes_to_delete_str = ftrack_node.knob(
                asset_const.ASSET_LINK
            ).value()
            nodes_to_delete = nodes_to_delete_str.split(";")
            nodes_to_delete = set(nodes_to_delete + parented_nodes_names)
            for node_s in nodes_to_delete:
                node_to_delete = nuke.toNode(node_s)
                self.logger.debug(
                    "removing : {}".format(node_to_delete.Class())
                )
                try:
                    nuke.delete(node_to_delete)
                    result.append(str(node_s))
                    status = constants.SUCCESS_STATUS
                except Exception as error:
                    message = str(
                        'Could not delete the node {}, error: {}'.format(
                            str(node_s), error
                        )
                    )
                    self.logger.error(message)
                    status = constants.ERROR_STATUS

            bool_status = constants.status_bool_mapping[status]
            if not bool_status:
                end_time = time.time()
                total_time = end_time - start_time

                result_data['status'] = status
                result_data['result'] = result
                result_data['execution_time'] = total_time
                result_data['message'] = message

                self._notify_client(plugin, result_data)
                return status, result

        try:
<<<<<<< HEAD
            str_node = str(self.dcc_object.name)
=======
            str_node = str(self.ftrack_object_manager.node.name)
>>>>>>> 94d79929
            self.logger.debug("removing : {}".format(str_node))
            nuke.delete(ftrack_node)
            result.append(str_node)
            status = constants.SUCCESS_STATUS
        except Exception as error:
            message = str(
                'Could not delete the nuke dcc object, error: {}'.format(error)
            )
            self.logger.error(message)
            status = constants.ERROR_STATUS

        bool_status = constants.status_bool_mapping[status]
        if not bool_status:
            end_time = time.time()
            total_time = end_time - start_time

            result_data['status'] = status
            result_data['result'] = result
            result_data['execution_time'] = total_time
            result_data['message'] = message

            self._notify_client(plugin, result_data)
            return status, result

        end_time = time.time()
        total_time = end_time - start_time

        result_data['status'] = status
        result_data['result'] = result
        result_data['execution_time'] = total_time

        self._notify_client(plugin, result_data)

        return status, result

    @nuke_utils.run_in_main_thread
    def select_asset(self, asset_info, options=None, plugin=None):
        '''
        Selects the given *asset_info* from the scene.
        *options* can contain clear_selection to clear the selection before
        select the given *asset_info*.
        Returns status and result
        '''
        start_time = time.time()
        status = constants.UNKNOWN_STATUS
        result = []
        message = None

        plugin_type = constants.PLUGIN_AM_ACTION_TYPE
        plugin_name = None
        if plugin:
            plugin_type = '{}.{}'.format('asset_manager', plugin['type'])
            plugin_name = plugin.get('name')

        result_data = {
            'plugin_name': plugin_name,
            'plugin_type': plugin_type,
            'method': 'select_asset',
            'status': status,
            'result': result,
            'execution_time': 0,
            'message': message,
        }

        self.asset_info = asset_info
        dcc_object = self.DccObject(
            from_id=asset_info[asset_const.ASSET_INFO_ID]
        )
        self.dcc_object = dcc_object

        if options.get('clear_selection'):
            nuke_utils.cleanSelection()

<<<<<<< HEAD
        dcc_object = nuke.toNode(self.dcc_object.name)
=======
        ftrack_node = nuke.toNode(self.ftrack_object_manager.dcc_object.name)
>>>>>>> 94d79929

        parented_nodes = ftrack_node.getNodes()
        parented_nodes_names = [x.knob('name').value() for x in parented_nodes]
        nodes_to_select_str = ftrack_node.knob(asset_const.ASSET_LINK).value()
        nodes_to_select = (
            nodes_to_select_str.split(";")
            if len(nodes_to_select_str) > 0
            else []
        )
        nodes_to_select = set(nodes_to_select + parented_nodes_names)

        for node_s in nodes_to_select:
            try:
                node_to_select = nuke.toNode(node_s)
                node_to_select['selected'].setValue(True)
                result.append(str(node_s))
                status = constants.SUCCESS_STATUS
            except Exception as error:
                message = str(
                    'Could not select the node {}, error: {}'.format(
                        str(node_s), error
                    )
                )
                self.logger.error(message)
                status = constants.ERROR_STATUS

            bool_status = constants.status_bool_mapping[status]
            if not bool_status:
                end_time = time.time()
                total_time = end_time - start_time

                result_data['status'] = status
                result_data['result'] = result
                result_data['execution_time'] = total_time
                result_data['message'] = message

                self._notify_client(plugin, result_data)
                return status, result

        try:
            ftrack_node['selected'].setValue(True)
            result.append(str(ftrack_node))
            status = constants.SUCCESS_STATUS
        except Exception as error:
            message = str(
                'Could not select the dcc_object, error: {}'.format(error)
            )
            self.logger.error(message)
            status = constants.ERROR_STATUS

        bool_status = constants.status_bool_mapping[status]
        if not bool_status:
            end_time = time.time()
            total_time = end_time - start_time

            result_data['status'] = status
            result_data['result'] = result
            result_data['execution_time'] = total_time
            result_data['message'] = message

            self._notify_client(plugin, result_data)
            return status, result

        end_time = time.time()
        total_time = end_time - start_time

        result_data['status'] = status
        result_data['result'] = result
        result_data['execution_time'] = total_time

        self._notify_client(plugin, result_data)
        return status, result

    @nuke_utils.run_in_main_thread
    def select_assets(self, assets, options=None, plugin=None):
        '''
        Returns status dictionary and results dictionary keyed by the id for
        executing the :meth:`select_asset` for all the
        :class:`~ftrack_connect_pipeline.asset.FtrackAssetInfo` in the given
        *assets* list.

        *assets*: List of :class:`~ftrack_connect_pipeline.asset.FtrackAssetInfo`
        '''
        return super(NukeAssetManagerEngine, self).select_assets(
            assets=assets, options=options, plugin=plugin
        )<|MERGE_RESOLUTION|>--- conflicted
+++ resolved
@@ -8,51 +8,17 @@
 from ftrack_connect_pipeline.asset.asset_info import FtrackAssetInfo
 from ftrack_connect_pipeline_nuke.utils import custom_commands as nuke_utils
 from ftrack_connect_pipeline_nuke.constants import asset as asset_const
-<<<<<<< HEAD
 from ftrack_connect_pipeline_nuke.asset import NukeFtrackObjectManager
 from ftrack_connect_pipeline_nuke.asset.dcc_object import NukeDccObject
-=======
-from ftrack_connect_pipeline_nuke.asset import (
-    NukeFtrackObjectManager as FtrackObjectManager,
-)
-from ftrack_connect_pipeline_nuke.asset.dcc_object import (
-    NukeDccObject as DccObject,
-)
->>>>>>> 94d79929
 
 
 class NukeAssetManagerEngine(AssetManagerEngine):
     engine_type = 'asset_manager'
 
-<<<<<<< HEAD
     FtrackObjectManager = NukeFtrackObjectManager
     '''FtrackObjectManager class to use'''
     DccObject = NukeDccObject
     '''DccObject class to use'''
-=======
-    @property
-    def ftrack_object_manager(self):
-        '''
-        Initializes and returns an instance of
-        :class:`~ftrack_connect_pipeline.asset.FtrackObjectManager`
-        '''
-        if not isinstance(self._ftrack_object_manager, FtrackObjectManager):
-            self._ftrack_object_manager = FtrackObjectManager(
-                self.event_manager
-            )
-        return self._ftrack_object_manager
-
-    @property
-    def DccObject(self):
-        '''
-        Returns a not initialized
-        :class:`~ftrack_connect_pipeline.asset.DccObject`
-        '''
-        # We can not pre-initialize this because should be a new
-        # one each time we want to use it.
-        self._DccObject = DccObject
-        return self._DccObject
->>>>>>> 94d79929
 
     def __init__(
         self, event_manager, host_types, host_id, asset_type_name=None
@@ -89,15 +55,9 @@
         ]
         ftrack_asset_info_list = []
 
-<<<<<<< HEAD
-        if ftrack_asset_nodes:
-            for node_name in ftrack_asset_nodes:
-                param_dict = self.DccObject.dictionary_from_object(node_name)
-=======
         if ftrack_asset_node_names:
             for node_name in ftrack_asset_node_names:
-                param_dict = DccObject.dictionary_from_object(node_name)
->>>>>>> 94d79929
+                param_dict = self.DccObject.dictionary_from_object(node_name)
                 # avoid read and write nodes containing the old ftrack tab
                 # without information
                 if not param_dict:
@@ -159,13 +119,8 @@
         )
         self.dcc_object = dcc_object
 
-<<<<<<< HEAD
-        dcc_object = nuke.toNode(self.dcc_object.name)
-        if not dcc_object:
-=======
-        ftrack_node = nuke.toNode(self.ftrack_object_manager.dcc_object.name)
+        ftrack_node = nuke.toNode(self.dcc_object.name)
         if not ftrack_node:
->>>>>>> 94d79929
             message = "There is no ftrack object"
             self.logger.debug(message)
             status = constants.UNKNOWN_STATUS
@@ -281,13 +236,8 @@
         )
         self.dcc_object = dcc_object
 
-<<<<<<< HEAD
-        dcc_object = nuke.toNode(self.dcc_object.name)
-        if not dcc_object:
-=======
-        ftrack_node = nuke.toNode(self.ftrack_object_manager.dcc_object.name)
+        ftrack_node = nuke.toNode(self.dcc_object.name)
         if not ftrack_node:
->>>>>>> 94d79929
             message = "There is no ftrack object"
             self.logger.debug(message)
             status = constants.UNKNOWN_STATUS
@@ -345,11 +295,7 @@
                 return status, result
 
         try:
-<<<<<<< HEAD
             str_node = str(self.dcc_object.name)
-=======
-            str_node = str(self.ftrack_object_manager.node.name)
->>>>>>> 94d79929
             self.logger.debug("removing : {}".format(str_node))
             nuke.delete(ftrack_node)
             result.append(str_node)
@@ -423,11 +369,7 @@
         if options.get('clear_selection'):
             nuke_utils.cleanSelection()
 
-<<<<<<< HEAD
-        dcc_object = nuke.toNode(self.dcc_object.name)
-=======
-        ftrack_node = nuke.toNode(self.ftrack_object_manager.dcc_object.name)
->>>>>>> 94d79929
+        ftrack_node = nuke.toNode(self.dcc_object.name)
 
         parented_nodes = ftrack_node.getNodes()
         parented_nodes_names = [x.knob('name').value() for x in parented_nodes]
