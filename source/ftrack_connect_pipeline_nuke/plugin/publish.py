--- conflicted
+++ resolved
@@ -25,34 +25,17 @@
 
 
 # WIDGET
-<<<<<<< HEAD
 class CollectorNukeWidget(BaseNukeWidget, pluginWidget.CollectorWidget):
-    plugin_type = constants.COLLECT
+    plugin_type = constants.COLLECTORS
 
 
 class ValidatorNukeWidget(BaseNukeWidget, pluginWidget.ValidatorWidget):
-    plugin_type = constants.VALIDATE
+    plugin_type = constants.VALIDATORS
 
 
 class OutputNukeWidget(BaseNukeWidget, pluginWidget.OutputWidget):
-    plugin_type = constants.OUTPUT
+    plugin_type = constants.OUTPUTS
 
 
 class PublisherNukeWidget(BaseNukeWidget, pluginWidget.PublisherWidget):
-    plugin_type = constants.PUBLISH
-=======
-class CollectorNukeWidget(BaseNukeWidget, plugin.CollectorWidget):
-    plugin_type = constants.COLLECTORS
-
-
-class ValidatorNukeWidget(BaseNukeWidget, plugin.ValidatorWidget):
-    plugin_type = constants.VALIDATORS
-
-
-class OutputNukeWidget(BaseNukeWidget, plugin.OutputWidget):
-    plugin_type = constants.OUTPUTS
-
-
-class PublisherNukeWidget(BaseNukeWidget, plugin.PublisherWidget):
-    plugin_type = constants.PUBLISHERS
->>>>>>> b8ec84f9
+    plugin_type = constants.PUBLISHERS