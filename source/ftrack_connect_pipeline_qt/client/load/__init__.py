#! /usr/bin/env python
# :coding: utf-8
# :copyright: Copyright (c) 2014-2022 ftrack
from functools import partial

from Qt import QtCore, QtWidgets

from ftrack_connect_pipeline.utils import str_version
from ftrack_connect_pipeline import constants as core_constants
from ftrack_connect_pipeline.client import constants as client_constants
from ftrack_connect_pipeline.client.loader import LoaderClient
from ftrack_connect_pipeline_qt.ui.utility.widget.button import (
    AddRunButton,
    LoadRunButton,
)

from ftrack_connect_pipeline_qt.utils import get_theme, set_theme
from ftrack_connect_pipeline_qt import constants as qt_constants
from ftrack_connect_pipeline_qt.ui.utility.widget.dialog import ModalDialog
from ftrack_connect_pipeline_qt.ui.utility.widget import (
    dialog,
    header,
    host_selector,
    definition_selector,
    line,
    tab,
)
from ftrack_connect_pipeline_qt.ui.utility.widget.context_selector import (
    ContextSelector,
)
from ftrack_connect_pipeline_qt.utils import clear_layout

from ftrack_connect_pipeline_qt.client.asset_manager import (
    QtAssetManagerClientWidget,
)
from ftrack_connect_pipeline_qt.ui.assembler.assembler import (
    AssemblerDependenciesWidget,
    AssemblerBrowserWidget,
)
from ftrack_connect_pipeline_qt.ui.factory.assembler import (
    AssemblerWidgetFactory,
)


class QtLoaderClient(LoaderClient):
    '''
    Loader client class, as assembler is based on
    '''

    ui_types = [client_constants.UI_TYPE, qt_constants.UI_TYPE]

    def __init__(self, event_manager):
        super(QtLoaderClient, self).__init__(event_manager)
        self.logger.debug('start qt loader')


<<<<<<< HEAD
class QtAssemblerWidget(QtLoaderClient, dialog.Dialog):
    '''
    Compound client dialog containing the assembler based on loader with the
    asset manager docked. Designed to ease to the load of dependencies and browsed
    assets into DCC.
    '''
=======
class QtAssemblerClientWidget(QtLoaderClient, dialog.Dialog):
    '''Compound client dialog containing the assembler based on loader with the asset manager docked'''
>>>>>>> 3e9224b0

    assembler_match_extension = (
        False  # Have assembler match on file extension (relaxed)
    )
    asset_fetch_chunk_size = (
        10  # Amount of assets to fetch at a time within the browser
    )

    # Assembler modes
    ASSEMBLE_MODE_DEPENDENCIES = 0  # (Default)
    ASSEMBLE_MODE_BROWSE = 1

    def __init__(self, event_manager, modes, asset_list_model, parent=None):
        '''
        Initialize the assembler client

        :param event_manager: :class:`~ftrack_connect_pipeline.event.EventManager` instance
        :param modes: Dictionary containing the load mode mapped functions
        :param asset_list_model: instance of :class:`~ftrack_connect_pipeline_qt.ui.asset_manager.model.AssetListModel`

        :param parent:
        '''
        dialog.Dialog.__init__(self, parent=parent)
        QtLoaderClient.__init__(self, event_manager)

        self.logger.debug('start qt assembler')

        self.modes = modes
        self._asset_list_model = asset_list_model
        self._shown = False
        ''' Flag telling if widget has been shown before and needs refresh '''
        self.scroll = None  # Main content scroll pane
        self.assemble_mode = -1
        ''' The mode assembler is in - resolve dependencies or manual browse '''

        self.hard_refresh = True
        ''' Flag telling assembler that next refresh should include dependency resolve '''

        set_theme(self, get_theme())
        if self.get_theme_background_style():
            self.setProperty('background', self.get_theme_background_style())
        self.setProperty('docked', 'true' if self.is_docked() else 'false')
        self.setObjectName(
            '{}_{}'.format(
                qt_constants.MAIN_FRAMEWORK_WIDGET, self.__class__.__name__
            )
        )

        self.pre_build()
        self.build()
        self.post_build()

        if not self.host_connections:
            self.discover_hosts()
        elif self.host_connection:
            self.on_context_changed(self.host_connection.context_id)

        self.setWindowTitle('ftrack Connect Assembler')
        self.resize(1000, 500)

    def get_theme_background_style(self):
        return 'ftrack'

    def is_docked(self):
        return False

    # Build

    def pre_build(self):
        self.setLayout(QtWidgets.QVBoxLayout())
        self.layout().setAlignment(QtCore.Qt.AlignTop)
        self.layout().setContentsMargins(16, 16, 16, 16)
        self.layout().setSpacing(0)
        self.layout().setContentsMargins(16, 16, 16, 16)
        self.header = header.Header(self.session, parent=self.parent())
        self.header.setMinimumHeight(50)
        # Create and add the asset manager client
        self.asset_manager = QtAssetManagerClientWidget(
            self.event_manager,
            self._asset_list_model,
            is_assembler=True,
            parent=self.parent(),
        )

    def build_left_widget(self):
        '''Left split pane content'''

        self._left_widget = QtWidgets.QWidget()
        self._left_widget.setLayout(QtWidgets.QVBoxLayout())
        self._left_widget.layout().setContentsMargins(0, 0, 0, 0)
        self._left_widget.layout().setSpacing(0)

        self._left_widget.layout().addWidget(self.header)

        self._left_widget.layout().addWidget(
            line.Line(style='solid', parent=self.parent())
        )

        self.progress_widget = AssemblerWidgetFactory.create_progress_widget(
            parent=self.parent()
        )
        self.header.content_container.layout().addWidget(
            self.progress_widget.widget
        )

        # Have definition selector but invisible unless there are multiple hosts
        self.definition_selector = (
            definition_selector.AssemblerDefinitionSelector(
                parent=self.parent()
            )
        )
        self.definition_selector.refreshed.connect(partial(self.refresh, True))
        self._left_widget.layout().addWidget(self.definition_selector)

        # Have a tabbed widget for the different import modes

        self._tab_widget = AssemblerTabWidget()
        self._tab_widget.setFocusPolicy(QtCore.Qt.NoFocus)

        # Build dynamically to save resources if lengthy asset lists

        self._dep_widget = QtWidgets.QWidget()
        self._dep_widget.setLayout(QtWidgets.QVBoxLayout())
        self._dep_widget.layout().setContentsMargins(0, 0, 0, 0)
        self._dep_widget.layout().setSpacing(0)

        self._tab_widget.addTab(self._dep_widget, 'Suggestions')

        self._browse_widget = QtWidgets.QWidget()
        self._browse_widget.setLayout(QtWidgets.QVBoxLayout())
        self._browse_widget.layout().setContentsMargins(0, 0, 0, 0)
        self._browse_widget.layout().setSpacing(0)

        self._tab_widget.addTab(self._browse_widget, 'Browse')

        self._left_widget.layout().addWidget(self._tab_widget)

        # Set initial import mode, do not rebuild it as AM will trig it when it
        # has fetched assets
        self._tab_widget.setCurrentIndex(self.ASSEMBLE_MODE_DEPENDENCIES)
        self.set_assemble_mode(self.ASSEMBLE_MODE_DEPENDENCIES)

        button_widget = QtWidgets.QWidget()
        button_widget.setLayout(QtWidgets.QHBoxLayout())
        button_widget.layout().setContentsMargins(2, 4, 8, 0)
        button_widget.layout().addStretch()
        self.run_button_no_load = AddRunButton('ADD TO SCENE')
        button_widget.layout().addWidget(self.run_button_no_load)
        self.run_button = LoadRunButton('LOAD INTO SCENE')
        self.run_button.setFocus()
        button_widget.layout().addWidget(self.run_button)
        self._left_widget.layout().addWidget(button_widget)

        self._asset_selection_updated()

        return self._left_widget

    def build_right_widget(self):
        '''Right split pane content'''

        self._right_widget = QtWidgets.QWidget()
        self._right_widget.setLayout(QtWidgets.QVBoxLayout())
        self._right_widget.layout().setContentsMargins(0, 0, 0, 0)
        self._right_widget.layout().setSpacing(0)

        self.context_selector = ContextSelector(
            self.session, parent=self.parent()
        )
        self._right_widget.layout().addWidget(
            self.context_selector, QtCore.Qt.AlignTop
        )

        self._right_widget.layout().addWidget(
            line.Line(style='solid', parent=self.parent())
        )

        self._right_widget.layout().addWidget(self.asset_manager, 100)

        return self._right_widget

    def build(self):
        '''Build assembler widget.'''

        # Create the host selector, usually hidden
        self.host_selector = host_selector.HostSelector(self)
        self.layout().addWidget(self.host_selector)

        # Create a splitter and add to client
        self.splitter = QtWidgets.QSplitter(QtCore.Qt.Horizontal)
        self.splitter.addWidget(self.build_left_widget())
        self.splitter.addWidget(self.build_right_widget())
        self.splitter.setHandleWidth(1)
        self.splitter.setSizes([600, 200])

        self.layout().addWidget(self.splitter, 100)

    def post_build(self):
        self.host_selector.hostChanged.connect(self.change_host)
        self.definition_selector.definitionChanged.connect(
            self.change_definition
        )

        self.context_selector.changeContextClicked.connect(
            self._launch_context_selector
        )
        self._tab_widget.currentChanged.connect(self._on_tab_changed)
        self.asset_manager.assetsDiscovered.connect(self._assets_discovered)
        self.run_button.setFocus()
        self.run_button_no_load.clicked.connect(
            partial(self.run, "init_nodes")
        )
        self.run_button.clicked.connect(partial(self.run, "init_and_load"))

    # Host

    def on_hosts_discovered(self, host_connections):
        '''(Override)'''
        self.host_selector.add_hosts(host_connections)

    def on_host_changed(self, host_connection):
        '''Triggered when client has set host connection'''
        self._clear_widget()
        if self.definition_filters:
            self.definition_selector.definition_title_filters = (
                self.definition_filters
            )
        if self.definition_extensions_filter:
            self.definition_selector.definition_extensions_filter = (
                self.definition_extensions_filter
            )
        self.definition_selector.on_host_changed(host_connection)
        # Feed the host connection to asset manager
        self.asset_manager.change_host(host_connection)
        # self.asset_manager.on_host_changed(host_connection)

    # Context

    def on_context_changed(self, context_id):
        '''(Override) Context has been set'''
        self.context_selector.context_id = self.context_id
        # Reset definition selector and clear client
        self.definition_selector.clear_definitions()
        self.definition_selector.populate_definitions()
        self._clear_widget()

    # Use

    def _assets_discovered(self):
        '''The assets in AM has been discovered, refresh at our end.'''
        self.refresh()

    def conditional_rebuild(self):
        '''Reset a client that has become visible after being hidden.'''
        if self._shown:
            # Refresh when re-opened
            self.definition_selector.refresh()
        self._shown = True

    def _clear_widget(self):
        if self.scroll and self.scroll.widget():
            self.scroll.widget().deleteLater()

    def _on_components_checked(self, available_components_count):
        self.definition_changed(self.definition, available_components_count)
        self.run_button.setEnabled(available_components_count >= 1)
        if available_components_count == 0:
            self._clear_widget()

    def _on_tab_changed(self, index):
        self.set_assemble_mode(index)
        self.refresh(True)

    def set_assemble_mode(self, assemble_mode):
        if assemble_mode != self.assemble_mode:
            self.assemble_mode = assemble_mode
            active_tab_widget = (
                self._dep_widget
                if self.assemble_mode == self.ASSEMBLE_MODE_DEPENDENCIES
                else self._browse_widget
            )
            inactive_tab_widget = (
                self._dep_widget
                if self.assemble_mode != self.ASSEMBLE_MODE_DEPENDENCIES
                else self._browse_widget
            )
            # Clear the other tab
            clear_layout(inactive_tab_widget.layout())
            # Create tab widget
            self._assembler_widget = (
                AssemblerDependenciesWidget(self)
                if self.assemble_mode == self.ASSEMBLE_MODE_DEPENDENCIES
                else AssemblerBrowserWidget(self)
            )
            active_tab_widget.layout().addWidget(self._assembler_widget)
            self._assembler_widget.listWidgetCreated.connect(
                self._on_component_list_created
            )

    def _on_component_list_created(self, component_list):
        component_list.selectionUpdated.connect(self._asset_selection_updated)

    def _asset_selection_updated(self, asset_selection=None):
        loadable_count = self._assembler_widget.loadable_count
        s = ''
        if loadable_count > 0:
            if len(asset_selection or []) > 0:
                s = ' {} ASSET{}'.format(
                    len(asset_selection),
                    'S' if len(asset_selection) > 1 else '',
                )
            else:
                s = ' ALL ASSETS'
        self.run_button_no_load.setText('ADD{} TO SCENE'.format(s))
        self.run_button_no_load.setEnabled(loadable_count > 0)
        self.run_button.setText('LOAD{} INTO SCENE'.format(s))
        self.run_button.setEnabled(loadable_count > 0)

    def reset(self):
        '''Assembler is shown again after being hidden.'''
        super(QtAssemblerClientWidget, self).reset()
        self.asset_manager.asset_manager_widget.rebuild.emit()
        self._assembler_widget.reset()
        self.progress_widget.hide_widget()
        self.progress_widget.clear_components()

    # Run

    def setup_widget_factory(self, widget_factory, definition, context_id):
        widget_factory.set_definition(definition)
        widget_factory.set_context(context_id, definition['asset_type'])
        widget_factory.host_connection = self._host_connection
        widget_factory.set_definition_type(definition['type'])

    def _on_run_plugin(self, plugin_data, method):
        '''Function called to run one single plugin *plugin_data* with the
        plugin information and the *method* to be run has to be passed'''
        self.run_plugin(plugin_data, method, self.engine_type)

    def run(self, method=None):
        '''(Override) Function called when click the run button.'''
        # Load batch of components, any selected
        component_widgets = self._assembler_widget.component_list.selection(
            as_widgets=True
        )
        if len(component_widgets) == 0:
            dlg = ModalDialog(
                self.parent(),
                title='ftrack Assembler',
                question='Load all?',
                prompt=True,
            )
            if dlg.exec_():
                # Select and use all loadable - having definition
                component_widgets = (
                    self._assembler_widget.component_list.get_loadable()
                )
        if len(component_widgets) > 0:
            # Each component contains a definition ready to run and a factory,
            # run them one by one. Start by preparing progress widget
            self.progress_widget.prepare_add_components()
            self.progress_widget.set_status(
                core_constants.RUNNING_STATUS, 'Initializing...'
            )
            for component_widget in component_widgets:
                component = self._assembler_widget.component_list.model.data(
                    component_widget.index
                )[0]
                factory = component_widget.factory
                factory.progress_widget = (
                    self.progress_widget
                )  # Have factory update main progress widget
                self.progress_widget.add_version(component)
                factory.build_progress_ui(component)
            self.progress_widget.components_added()

            self.progress_widget.show_widget()
            failed = 0
            for component_widget in component_widgets:
                # Prepare progress widget
                component = self._assembler_widget.component_list.model.data(
                    component_widget.index
                )[0]
                self.progress_widget.set_status(
                    core_constants.RUNNING_STATUS,
                    'Loading {} / {}...'.format(
                        str_version(component['version']), component['name']
                    ),
                )
                definition = component_widget.definition
                factory = component_widget.factory
                factory.listen_widget_updates()

                engine_type = definition['_config']['engine_type']

                # Set method to importer plugins
                if method:
                    for component in definition['components']:
                        for stage in component['stages']:
                            if stage['type'] != 'importer':
                                continue
                            for plugin in stage['plugins']:
                                if plugin['type'] != 'importer':
                                    continue
                                plugin['default_method'] = method

                self.run_definition(definition, engine_type)
                # Did it go well?
                if factory.has_error:
                    failed += 1
                component_widget.factory.end_widget_updates()

            succeeded = len(component_widgets) - failed
            if succeeded > 0:
                if failed == 0:
                    self.progress_widget.set_status(
                        core_constants.SUCCESS_STATUS,
                        'Successfully {} {}/{} asset{}!'.format(
                            'loaded' if method == 'run' else 'tracked',
                            succeeded,
                            len(component_widgets),
                            's' if len(component_widgets) > 1 else '',
                        ),
                    )
                else:
                    self.progress_widget.set_status(
                        core_constants.WARNING_STATUS,
                        'Successfully {} {}/{} asset{}, {} failed - check logs for more information!'.format(
                            'loaded' if method == 'run' else 'tracked',
                            succeeded,
                            len(component_widgets),
                            's' if len(component_widgets) > 1 else '',
                            failed,
                        ),
                    )
                self.asset_manager.asset_manager_widget.rebuild.emit()
            else:
                self.progress_widget.set_status(
                    core_constants.ERROR_STATUS,
                    'Could not {} asset{} - check logs for more information!'.format(
                        'loaded' if method == 'run' else 'tracked',
                        's' if len(component_widgets) > 1 else '',
                    ),
                )

    def refresh(self, force_hard_refresh=False):
        if force_hard_refresh:
            self.hard_refresh = True
        if self.hard_refresh:
            self._assembler_widget.rebuild()
            self.hard_refresh = False

    def _launch_assembler(self):
        '''Open the assembler and close client if dialog'''
        if not self.is_docked():
            self.hide()
        self.host_connection.launch_widget(core_constants.ASSEMBLER)

    def _launch_publisher(self):
        if not self.is_docked():
            self.hide()
        self.host_connection.launch_widget(core_constants.PUBLISHER)

    def _launch_context_selector(self):
        '''Close client (if not docked) and open entity browser.'''
        if not self.is_docked():
            self.hide()
        self.host_connection.launch_widget(core_constants.CHANGE_CONTEXT)


class AssemblerTabWidget(tab.TabWidget):
    def __init__(self, parent=None):
        super(AssemblerTabWidget, self).__init__(parent=parent)<|MERGE_RESOLUTION|>--- conflicted
+++ resolved
@@ -54,17 +54,12 @@
         self.logger.debug('start qt loader')
 
 
-<<<<<<< HEAD
-class QtAssemblerWidget(QtLoaderClient, dialog.Dialog):
+class QtAssemblerClientWidget(QtLoaderClient, dialog.Dialog):
     '''
     Compound client dialog containing the assembler based on loader with the
     asset manager docked. Designed to ease to the load of dependencies and browsed
     assets into DCC.
     '''
-=======
-class QtAssemblerClientWidget(QtLoaderClient, dialog.Dialog):
-    '''Compound client dialog containing the assembler based on loader with the asset manager docked'''
->>>>>>> 3e9224b0
 
     assembler_match_extension = (
         False  # Have assembler match on file extension (relaxed)
