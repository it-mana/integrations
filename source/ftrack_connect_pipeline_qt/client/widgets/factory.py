--- conflicted
+++ resolved
@@ -66,44 +66,6 @@
 
         self.components_names = []
 
-<<<<<<< HEAD
-=======
-        self.schema_type_mapping = {
-            'object': schema_widget.JsonObject,
-            'string': schema_widget.JsonString,
-            'integer': schema_widget.JsonInteger,
-            'array': schema_widget.JsonArray,
-            'number': schema_widget.JsonNumber,
-            'boolean': schema_widget.JsonBoolean
-        }
-
-        self.schema_name_mapping = {
-            'components': step.StepArray,
-            'contexts': step.StepArrayContext,
-            'finalizers': step.StepArray,
-            '_config': hidden.HiddenObject,
-            'ui_type': hidden.HiddenString,
-            'category': hidden.HiddenString,
-            'type': hidden.HiddenString,
-            'name': hidden.HiddenString,
-            'enabled': hidden.HiddenBoolean,
-            'package': hidden.HiddenString,
-            'engine_type': hidden.HiddenString,
-            'host_type': hidden.HiddenString,
-            'optional': hidden.HiddenBoolean,
-            'discoverable': hidden.HiddenArray
-        }
-
-        self.schema_title_mapping = {
-            'Publisher': hidden.HiddenObject,
-            'Loader': hidden.HiddenObject,
-            'AssetManager': hidden.HiddenObject,
-            'Step': hidden.HiddenObject,
-            'Plugin': plugin_container.PluginContainerObject,
-            'Component': plugin_container.PluginContainerObject
-        }
-
->>>>>>> d90e2436
     def set_context(self, context_id, asset_type_name):
         '''Set :obj:`context_id` and :obj:`asset_type_name` with the given
         *context_id* and *asset_type_name*'''
@@ -530,6 +492,7 @@
         '''empty :obj:`type_widgets_ref`'''
         self._type_widgets_ref = {}
 
+    # TODO: Review this method, not sure is working since the refactor
     def check_components(self):
         ''' Set the component as unavailable if it isn't available on the server'''
         if not self.components_names:
