# :coding: utf-8
# :copyright: Copyright (c) 2014-2020 ftrack

from Qt import QtCore, QtWidgets
from ftrack_connect_pipeline_qt.client.widgets.schema import BaseJsonWidget

def merge(source, destination):
    """
    Utility function to merge two json objects
    """
    for key, value in source.items():
        if isinstance(value, dict):
            # get node or create one
            node = destination.setdefault(key, {})
            merge(value, node)
        else:
            destination[key] = value

    return destination

class JsonObject(BaseJsonWidget):
    '''Widget representation of an object'''

    def __init__(
            self, name, schema_fragment, fragment_data,
            previous_object_data, widget_factory, parent=None
    ):
        '''Initialise JsonObject with *name*, *schema_fragment*,
        *fragment_data*, *previous_object_data*, *widget_factory*, *parent*'''
        super(JsonObject, self).__init__(
            name, schema_fragment, fragment_data, previous_object_data,
            widget_factory, parent=parent
        )

    def build(self):
        if self.schema_fragment.get('allOf'):
            # Dealing with allOf objects in the schemas, will create the widget
            # without any inner widgets or grupboxes, layout....
            new_schema = self.schema_fragment.get('allOf')[0]
            for k, v in self.schema_fragment.items():
                if k != 'allOf':
                    new_schema[k] = merge(v, new_schema[k])
            widget = self.widget_factory.create_widget(
                self.name, new_schema, self.fragment_data,
                self.previous_object_data
            )
            self.layout().addWidget(widget)
            return

        self.groupBox = QtWidgets.QGroupBox(self.name, self._parent)
        layout = QtWidgets.QVBoxLayout()
        self.innerLayout = QtWidgets.QVBoxLayout()
        layout.setAlignment(QtCore.Qt.AlignTop)
        self.groupBox.setLayout(layout)
        self.groupBox.setFlat(False)
        self.groupBox.layout().setContentsMargins(0, 0, 0, 0)

        if self.previous_object_data:
            self.plugin_type = self.previous_object_data.get('name')

        self.groupBox.setToolTip(self.description)

        self.properties_widgets = {}

        if not self.properties:
            label = QtWidgets.QLabel(
                'Invalid object description (missing properties)',
                self)
            label.setStyleSheet('QLabel { color: red; }')
            layout.addWidget(label)
        else:
            if 'widget' in list(self.properties.keys()):
                widget = self.widget_factory.fetch_plugin_widget(
                    self.fragment_data, self.plugin_type
                )
                self.innerLayout.addWidget(widget)
            else:
                for k, v in list(self.properties.items()):
                    new_fragment_data = None
                    if self.fragment_data:
                        new_fragment_data = self.fragment_data.get(k)
                    widget = self.widget_factory.create_widget(
                        k, v, new_fragment_data, self.fragment_data
                    )
                    self.innerLayout.addWidget(widget)
                    self.properties_widgets[k] = widget
        layout.addLayout(self.innerLayout)
        self.layout().addWidget(self.groupBox)

    def to_json_object(self):
        out = {}

<<<<<<< HEAD
        if 'widget' in list(self.properties.keys()):
=======
        if self.schema_fragment.get('allOf'):
            # return the widget information when schema cointains allOf,
            # the widget doesn't have any inner widgets, so we query the
            # information from the widget 0 which is the allOf widget, and
            # augment the widget information with the data_fragment keys and
            # values to match the schema.
            widget = self.layout().itemAt(0).widget()
            if 'to_json_object' in dir(widget):
                out = widget.to_json_object()
                for k, v in self.fragment_data.items():
                    if k not in out.keys():
                        out[k] = v
        elif 'widget' in self.properties.keys():
            # return the widget information when widget is in properties keys,
            # and augment the widget information with the data_fragment keys and
            # values to match the schema.
>>>>>>> 3565927d
            widget = self.widget_factory.get_registered_widget_plugin(
                self.fragment_data)
            out = widget.to_json_object()
            for k, v in list(self.fragment_data.items()):
                if k not in list(out.keys()):
                    out[k] = v
        else:
<<<<<<< HEAD
            for k, v in list(self.properties.items()):
=======
            # Return the widget information for any other case.
            for k, v in self.properties.items():
>>>>>>> 3565927d
                widget = self.properties_widgets[k]
                out[k] = widget.to_json_object()

        return out<|MERGE_RESOLUTION|>--- conflicted
+++ resolved
@@ -90,9 +90,6 @@
     def to_json_object(self):
         out = {}
 
-<<<<<<< HEAD
-        if 'widget' in list(self.properties.keys()):
-=======
         if self.schema_fragment.get('allOf'):
             # return the widget information when schema cointains allOf,
             # the widget doesn't have any inner widgets, so we query the
@@ -102,14 +99,13 @@
             widget = self.layout().itemAt(0).widget()
             if 'to_json_object' in dir(widget):
                 out = widget.to_json_object()
-                for k, v in self.fragment_data.items():
-                    if k not in out.keys():
+                for k, v in list(self.fragment_data.items()):
+                    if k not in list(out.keys()):
                         out[k] = v
-        elif 'widget' in self.properties.keys():
+        elif 'widget' in list(self.properties.keys()):
             # return the widget information when widget is in properties keys,
             # and augment the widget information with the data_fragment keys and
             # values to match the schema.
->>>>>>> 3565927d
             widget = self.widget_factory.get_registered_widget_plugin(
                 self.fragment_data)
             out = widget.to_json_object()
@@ -117,12 +113,8 @@
                 if k not in list(out.keys()):
                     out[k] = v
         else:
-<<<<<<< HEAD
+            # Return the widget information for any other case.
             for k, v in list(self.properties.items()):
-=======
-            # Return the widget information for any other case.
-            for k, v in self.properties.items():
->>>>>>> 3565927d
                 widget = self.properties_widgets[k]
                 out[k] = widget.to_json_object()
 
