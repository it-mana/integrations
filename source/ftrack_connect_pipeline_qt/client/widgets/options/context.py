# :coding: utf-8
# :copyright: Copyright (c) 2014-2020 ftrack

import os
from Qt import QtWidgets, QtCore, QtGui
from ftrack_connect_pipeline_qt.client.widgets.options import BaseOptionsWidget

from ftrack_connect_pipeline_qt.ui.utility.widget.asset_selector import AssetSelector
from ftrack_connect_pipeline_qt.ui.utility.widget.version_selector import VersionSelector
<<<<<<< HEAD
from ftrack_connect_pipeline_qt.utils import BaseThread

=======
from ftrack_connect_pipeline_qt.ui.utility.widget.thumbnail import AssetVersion as AssetVersionThumbnail
from ftrack_connect_pipeline_qt.ui.utility.widget.entity_info import VersionInfo
>>>>>>> d90e2436


class PublishContextWidget(BaseOptionsWidget):
    '''Main class to represent a context widget on a publish process'''

    def __init__(
        self, parent=None, session=None, data=None, name=None,
        description=None, options=None, context_id=None, asset_type_name=None
    ):
        '''initialise PublishContextWidget with *parent*, *session*, *data*,
        *name*, *description*, *options* and *context*
        '''
        super(PublishContextWidget, self).__init__(
            parent=parent, session=session, data=data, name=name,
            description=description, options=options, context_id=context_id,
            asset_type_name=asset_type_name
        )
        self.asset_selector.set_context(context_id, asset_type_name)

    def build(self):
        '''build function widgets.'''
        if self.context_id:
            self.set_option_result(self.context_id, key='context_id')
        self._build_asset_selector()
        self._build_status_selector()
        self._build_comments_input()

    def post_build(self):
        '''hook events'''
        super(PublishContextWidget, self).post_build()
        self.asset_selector.asset_changed.connect(self._on_asset_changed)
        self.comments_input.textChanged.connect(self._on_comment_updated)
        self.status_selector.currentIndexChanged.connect(self._on_status_changed)

    def _on_status_changed(self, status):
        '''Updates the options dictionary with provided *status* when
        currentIndexChanged of status_selector event is triggered'''
        status_id = self.status_selector.itemData(status)
        self.set_option_result(status_id, key='status_id')

    def _on_comment_updated(self):
        '''Updates the option dicctionary with current text when
        textChanged of comments_input event is triggered'''
        current_text = self.comments_input.toPlainText()
        self.set_option_result(current_text, key='comment')

    def _on_asset_changed(self, asset_name, asset_id, is_valid):
        '''Updates the option dicctionary with provided *asset_name* when
        asset_changed of asset_selector event is triggered'''
        self.set_option_result(asset_name, key='asset_name')
        self.set_option_result(asset_id, key='asset_id')
        self.set_option_result(is_valid, key='is_valid_name')
        self.asset_changed.emit(asset_name, asset_id, is_valid)

    def _build_asset_selector(self):
        '''Builds the asset_selector widget'''
        self.asset_layout = QtWidgets.QHBoxLayout()
        self.asset_layout.setContentsMargins(0, 0, 0, 0)
        self.asset_layout.setAlignment(QtCore.Qt.AlignTop)

        self.asset_selector = AssetSelector(self.session)
        self.asset_layout.addWidget(self.asset_selector)
        self.layout().addLayout(self.asset_layout)
        current_asset = self.asset_selector.asset_combobox.currentText()
        self.set_option_result(current_asset, key='asset_name')
        is_valid = self.asset_selector.asset_combobox.validate_name()
        self.set_option_result(is_valid, key='is_valid_name')

    def _build_status_selector(self):
        '''Builds the status_selector widget'''
        self.status_layout = QtWidgets.QHBoxLayout()
        self.status_layout.setContentsMargins(0, 0, 0, 0)
        self.status_layout.setAlignment(QtCore.Qt.AlignTop)

        self.asset_status_label = QtWidgets.QLabel("Asset Status")
        self.status_selector = QtWidgets.QComboBox()
        self.status_selector.setEditable(False)
        self.status_layout.addWidget(self.asset_status_label)
        self.status_layout.addWidget(self.status_selector)
        self.layout().addLayout(self.status_layout)

        thread = BaseThread(
            name='get_status_thread',
            target=self._get_statuses,
            callback=self.set_statuses,
            target_args=()
        )
        thread.start()

    def set_statuses(self, statuses):
        for index, status in enumerate(statuses):
            pixmap_status = QtGui.QPixmap(13, 13)
            pixmap_status.fill(QtGui.QColor(status['color']))
            self.status_selector.addItem(pixmap_status, status['name'], status['id'])

        if statuses:
            self.set_option_result(statuses[0]['id'], key='status_id')

    def _get_statuses(self):
        '''Returns the status of the selected assetVersion'''
        context_entity = self.session.query(
                'select link, name , parent, parent.name from Context where id is "{}"'.format(self.context_id)
            ).one()

        project = self.session.query(
            'select name , parent, parent.name from Context where id is "{}"'.format(
                context_entity['link'][0]['id']
            )
        ).one()

        schema = project['project_schema']
        statuses = schema.get_statuses('AssetVersion')
        return statuses

    def _build_comments_input(self):
        '''Builds the comments_container widget'''
        self.comments_container = QtWidgets.QGroupBox('Comment')

        self.comments_container.setMaximumHeight(150)

        self.comments_layout = QtWidgets.QHBoxLayout()

        self.comments_input = QtWidgets.QTextEdit()
        self.comments_layout.addWidget(self.comments_input)
        self.comments_container.setLayout(self.comments_layout)

        self.layout().addWidget(self.comments_container)
        current_text = self.comments_input.toPlainText()
        if current_text:
            self.set_option_result(current_text, key='comment')


class LoadContextWidget(BaseOptionsWidget):
    '''Main class to represent a context widget on a publish process'''

    def __init__(
        self, parent=None, session=None, data=None, name=None,
        description=None, options=None, context_id=None, asset_type_name=None
    ):
        '''initialise PublishContextWidget with *parent*, *session*, *data*,
        *name*, *description*, *options*
        '''

        super(LoadContextWidget, self).__init__(
            parent=parent, session=session, data=data, name=name,
            description=description, options=options, context_id=context_id,
            asset_type_name=asset_type_name
        )

        self.asset_selector.set_context(context_id, asset_type_name)

    def pre_build(self):
        super(LoadContextWidget, self).pre_build()
        self.main_layout = QtWidgets.QHBoxLayout()
        self.layout().addLayout(self.main_layout)

    def build(self):
        '''build function widgets.'''
<<<<<<< HEAD
        if self.context_id:
            self.set_option_result(self.context_id, key='context_id')
        self._build_asset_selector()
        self._build_version_selector()
=======
        if self.context_entity:
            self.set_option_result(self.context_entity['id'], key='context_id')

        self._build_thumbnail()
        self._build_info_widget()
        self._build_asset_version_selector()
>>>>>>> d90e2436

    def post_build(self):
        '''hook events'''
        super(LoadContextWidget, self).post_build()
        self.asset_selector.asset_changed.connect(self._on_asset_changed)
        self.version_selector.version_changed.connect(self._on_version_changed)

    def _on_asset_changed(self, asset_name, asset_id, is_valid):
        '''Updates the option dicctionary with provided *asset_name* when
        asset_changed of asset_selector event is triggered'''
        self.set_option_result(asset_name, key='asset_name')
        self.set_option_result(asset_id, key='asset_id')
        self.set_option_result(is_valid, key='is_valid_name')
        self.version_selector.set_context(self.context_id)
        self.version_selector.set_asset_id(asset_id)
        self.asset_changed.emit(asset_name, asset_id, is_valid)

    def _on_version_changed(self, version_num, version_id):
        if not version_id:
            return

        '''Updates the option dicctionary with provided *version_number* when
        version_changed of version_selector event is triggered'''
        self.set_option_result(version_num, key='version_number')
        self.set_option_result(version_id, key='version_id')
        self.asset_version_changed.emit(version_id)
        self.thumbnail_widget.load(version_id)
        self.info_version.setEntity(version_id)

    def _build_info_widget(self):
        self.info_version = VersionInfo(session=self.session)
        self.main_layout.addWidget(self.info_version)

    def _build_thumbnail(self):
        self.thumbnail_widget = AssetVersionThumbnail(self.session)
        self.thumbnail_widget.setScaledContents(True)
        self.thumbnail_widget.setMaximumHeight(100)
        self.thumbnail_widget.setMaximumWidth(200)

        self.main_layout.addWidget(self.thumbnail_widget)

    def _build_asset_version_selector(self):
        widget = QtWidgets.QWidget()
        layout = QtWidgets.QVBoxLayout()
        widget.setLayout(layout)

        self._build_asset_selector(layout)
        self._build_version_selector(layout)
        self.main_layout.addWidget(widget)
        layout.addStretch()

    def _build_asset_selector(self, layout):
        '''Builds the asset_selector widget'''
        self.asset_selector = AssetSelector(self.session)
        self.asset_selector.asset_combobox.setEditable(False)
        layout.addWidget(self.asset_selector)

        asset_name = self.asset_selector.asset_combobox.currentText()
        current_idx = self.asset_selector.asset_combobox.currentIndex()
        asset_id = self.asset_selector.asset_combobox.itemData(current_idx)
        is_valid = self.asset_selector.asset_combobox.validate_name()
        self.set_option_result(asset_name, key='asset_name')
        self.set_option_result(asset_id, key='asset_id')
        self.set_option_result(is_valid, key='is_valid_name')

    def _build_version_selector(self, layout):
        '''Builds the asset_selector widget'''
        self.version_selector = VersionSelector(self.session)
        layout.addWidget(self.version_selector)

        version_num = self.version_selector.version_combobox.currentText()
        current_idx = self.version_selector.version_combobox.currentIndex()
        version_id = self.version_selector.version_combobox.itemData(current_idx)
        self.set_option_result(version_num, key='version_number')
        self.set_option_result(version_id, key='version_id')
        self.asset_version_changed.emit(version_id)
<|MERGE_RESOLUTION|>--- conflicted
+++ resolved
@@ -7,25 +7,23 @@
 
 from ftrack_connect_pipeline_qt.ui.utility.widget.asset_selector import AssetSelector
 from ftrack_connect_pipeline_qt.ui.utility.widget.version_selector import VersionSelector
-<<<<<<< HEAD
-from ftrack_connect_pipeline_qt.utils import BaseThread
-
-=======
 from ftrack_connect_pipeline_qt.ui.utility.widget.thumbnail import AssetVersion as AssetVersionThumbnail
 from ftrack_connect_pipeline_qt.ui.utility.widget.entity_info import VersionInfo
->>>>>>> d90e2436
+from ftrack_connect_pipeline_qt.utils import BaseThread
+
 
 
 class PublishContextWidget(BaseOptionsWidget):
     '''Main class to represent a context widget on a publish process'''
 
     def __init__(
-        self, parent=None, session=None, data=None, name=None,
-        description=None, options=None, context_id=None, asset_type_name=None
+            self, parent=None, session=None, data=None, name=None,
+            description=None, options=None, context_id=None, asset_type_name=None
     ):
         '''initialise PublishContextWidget with *parent*, *session*, *data*,
         *name*, *description*, *options* and *context*
         '''
+
         super(PublishContextWidget, self).__init__(
             parent=parent, session=session, data=data, name=name,
             description=description, options=options, context_id=context_id,
@@ -150,8 +148,8 @@
     '''Main class to represent a context widget on a publish process'''
 
     def __init__(
-        self, parent=None, session=None, data=None, name=None,
-        description=None, options=None, context_id=None, asset_type_name=None
+            self, parent=None, session=None, data=None, name=None,
+            description=None, options=None, context_id=None, asset_type_name=None
     ):
         '''initialise PublishContextWidget with *parent*, *session*, *data*,
         *name*, *description*, *options*
@@ -172,19 +170,14 @@
 
     def build(self):
         '''build function widgets.'''
-<<<<<<< HEAD
         if self.context_id:
             self.set_option_result(self.context_id, key='context_id')
-        self._build_asset_selector()
-        self._build_version_selector()
-=======
-        if self.context_entity:
-            self.set_option_result(self.context_entity['id'], key='context_id')
 
         self._build_thumbnail()
         self._build_info_widget()
         self._build_asset_version_selector()
->>>>>>> d90e2436
+        # self._build_asset_selector()
+        # self._build_version_selector()
 
     def post_build(self):
         '''hook events'''
