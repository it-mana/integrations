--- conflicted
+++ resolved
@@ -11,7 +11,6 @@
     OpenAssemblerButton,
 )
 
-from ftrack_connect_pipeline_qt.client import QtWidgetMixin
 from ftrack_connect_pipeline_qt.utils import get_theme, set_theme
 from ftrack_connect_pipeline_qt import constants as qt_constants
 
@@ -41,24 +40,17 @@
         self.logger.debug('start qt opener')
 
 
-class QtOpenerClientWidget(QtWidgetMixin, QtOpenerClient, dialog.Dialog):
+class QtOpenerClientWidget(QtOpenerClient, dialog.Dialog):
     '''
     Opener client widget class.
     '''
 
-<<<<<<< HEAD
-=======
     contextChanged = QtCore.Signal(object)  # Context has changed
 
->>>>>>> ad10fdcb
     def __init__(
         self, event_manager, definition_extensions_filter=None, parent=None
     ):
         dialog.Dialog.__init__(self, parent=parent)
-<<<<<<< HEAD
-        QtWidgetMixin.__init__(self)
-=======
->>>>>>> ad10fdcb
         QtOpenerClient.__init__(self, event_manager)
 
         self.logger.debug('start qt opener')
@@ -203,13 +195,10 @@
             # Send context id to host and other listening clients
             self.host_connection.context_id = context['id']
 
-<<<<<<< HEAD
-=======
     def on_context_changed(self, context_id):
         '''Async call upon context changed'''
         self.contextChanged.emit(context_id)
 
->>>>>>> ad10fdcb
     def on_context_changed_sync(self, context_id):
         '''Override'''
         self.context_selector.context_id = context_id
