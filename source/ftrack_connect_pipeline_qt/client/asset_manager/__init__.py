--- conflicted
+++ resolved
@@ -27,6 +27,7 @@
 from ftrack_connect_pipeline_qt.ui.utility.widget.dialog import ModalDialog
 from ftrack_connect_pipeline_qt.utils import BaseThread, set_property
 
+
 class QtAssetManagerClient(AssetManagerClient):
     '''
     QtAssetManagerClient class.
@@ -34,12 +35,10 @@
 
     ui_types = [core_constants.UI_TYPE, qt_constants.UI_TYPE]
 
-<<<<<<< HEAD
-    assetsDiscovered = QtCore.Signal()  # Assets has been discovered and loaded
-=======
     def __init__(self, event_manager):
         super(QtAssetManagerClient, self).__init__(event_manager)
         self.logger.debug('start qt asset manager')
+
 
 class QtAssetManagerClientWidget(QtAssetManagerClient, QtWidgets.QFrame):
     '''
@@ -49,7 +48,6 @@
     assetsDiscovered = (
         QtCore.Signal()
     )  # Assets has been discovered and loaded
->>>>>>> 3e9224b0
 
     selectionUpdated = QtCore.Signal(object)  # Selection has changed
 
