--- conflicted
+++ resolved
@@ -13,13 +13,8 @@
 )
 
 
-<<<<<<< HEAD
-class QtChangeContextClient(Client):
+class QtChangeContextClientWidget(Client):
     '''Client for changing the current working context within the host/DCC'''
-=======
-class QtChangeContextClientWidget(Client):
-    '''Client for changing the current working context.'''
->>>>>>> 3e9224b0
 
     def __init__(self, event_manager):
         super(QtChangeContextClientWidget, self).__init__(event_manager)
