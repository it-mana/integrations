# :coding: utf-8
# :copyright: Copyright (c) 2014-2022 ftrack
import logging
import subprocess
import platform

from ftrack_connect_pipeline.client import Client


<<<<<<< HEAD
class QtDocumentationClient(Client):
    '''Client for opening Connect documentation URL'''
=======
class QtDocumentationClientWidget(Client):
    '''Client for opening Connect documentation'''
>>>>>>> 3e9224b0

    def __init__(self, event_manager):
        super(QtDocumentationClientWidget, self).__init__(event_manager)

        self.logger = logging.getLogger(
            __name__ + '.' + self.__class__.__name__
        )

    def show(self):
        '''Open the URL in operating system'''
        DOC_URL = 'https://www.ftrack.com/en/portfolio/connect'
        if platform.system() == "Windows":
            # Windows / PC
            commands = ['start']
        elif platform.system() == "Darwin":
            # Mac OS
            commands = ['open']
        else:
            # Assume we are on linux
            commands = ['xdg-open']
        commands.append(DOC_URL)
        self.logger.debug(
            'Launching documentation through system command: {}'.format(
                commands
            )
        )
        subprocess.Popen(commands)<|MERGE_RESOLUTION|>--- conflicted
+++ resolved
@@ -7,13 +7,8 @@
 from ftrack_connect_pipeline.client import Client
 
 
-<<<<<<< HEAD
-class QtDocumentationClient(Client):
+class QtDocumentationClientWidget(Client):
     '''Client for opening Connect documentation URL'''
-=======
-class QtDocumentationClientWidget(Client):
-    '''Client for opening Connect documentation'''
->>>>>>> 3e9224b0
 
     def __init__(self, event_manager):
         super(QtDocumentationClientWidget, self).__init__(event_manager)
