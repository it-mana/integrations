--- conflicted
+++ resolved
@@ -32,10 +32,6 @@
         :param parent: The parent dialog or frame
         '''
         dialog.Dialog.__init__(self, parent)
-<<<<<<< HEAD
-=======
-
->>>>>>> e9f840dc
         Client.__init__(self, event_manager)
 
         self._context = None
