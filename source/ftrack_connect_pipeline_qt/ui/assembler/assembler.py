# :coding: utf-8
# :copyright: Copyright (c) 2014-2020 ftrack
import os
import json
import copy
import time

from functools import partial

from Qt import QtCore, QtWidgets

from ftrack_connect_pipeline.client import constants

from ftrack_connect_pipeline_qt.ui.utility.widget.thumbnail import (
    Context,
)
from ftrack_connect_pipeline.utils import str_version
from ftrack_connect_pipeline_qt.utils import (
    BaseThread,
    center_widget,
    set_property,
)
from ftrack_connect_pipeline_qt.ui.utility.widget.entity_browser import (
    EntityBrowser,
)

from ftrack_connect_pipeline_qt.ui.assembler.base import (
    AssemblerBaseWidget,
    AssemblerListBaseWidget,
    ComponentBaseWidget,
)
from ftrack_connect_pipeline_qt.ui.utility.widget.version_selector import (
    VersionComboBox,
)
from ftrack_connect_pipeline_qt.ui.utility.widget.dialog import (
    ModalDialog,
)


class AssemblerDependenciesWidget(AssemblerBaseWidget):

    dependencyResolveWarning = QtCore.Signal(object, object, object)
    dependenciesResolved = QtCore.Signal(object)

    def __init__(self, assembler_client, parent=None):
        super(AssemblerDependenciesWidget, self).__init__(
            assembler_client, parent=parent
        )

    def post_build(self):
        super(AssemblerDependenciesWidget, self).post_build()
        self._rebuild_button.clicked.connect(self.rebuild)
        self.dependenciesResolved.connect(self._on_dependencies_resolved)
        self.dependencyResolveWarning.connect(
            self._on_dependency_resolve_warning
        )

    def _get_header_widget(self):
        return QtWidgets.QLabel()

    def rebuild(self):
        if super(AssemblerDependenciesWidget, self).rebuild():

            self.scroll.setWidget(QtWidgets.QLabel(''))

            # Resolve version this context is depending on in separate thread
            thread = BaseThread(
                name='resolve_dependencies_thread',
                target=self._resolve_dependencies,
                target_args=[
                    self._assembler_client.context_selector.context_id
                ],
            )
            thread.start()

    def _resolve_dependencies(self, context_id):
        try:
            return self._assembler_client.asset_manager.resolve_dependencies(
                context_id, self._on_dependencies_resolved_async
            )
        except Exception as e:
            self.dependencyResolveWarning.emit(True, str(e), 'Error')
            raise

    def _on_dependencies_resolved_async(self, result):
        try:
            try:

                if (
                    self._assembler_client.import_mode
                    != self._assembler_client.IMPORT_MODE_DEPENDENCIES
                ):
                    return

                resolved_versions = None
                user_message = None
                if isinstance(result, dict):
                    # Versions without a user message
                    resolved_versions = result['versions']
                else:
                    if isinstance(result, tuple):
                        # With user message?
                        if isinstance(result[0], dict):
                            resolved_version = result[0].get('versions') or []
                        if isinstance(result[1], dict):
                            user_data = result[1]
                            if 'message' in user_data:
                                user_message = user_data['message']
                if user_message:
                    self.dependencyResolveWarning.emit(
                        True, user_message, 'Error'
                    )

                if len(resolved_versions or []) == 0:
                    if user_message is None:
                        self.dependencyResolveWarning.emit(
                            False, 'No dependencies found!', 'No assets found'
                        )
                    return

                versions = [
                    resolved_version['entity']
                    for resolved_version in resolved_versions
                ]

                # Process versions, filter against
                self.logger.info(
                    'Resolved versions: {}'.format(
                        ','.join(
                            [str_version(v, with_id=True) for v in versions]
                        )
                    )
                )

                components = self.extract_components(versions)

                if (
                    self._assembler_client.import_mode
                    != self._assembler_client.IMPORT_MODE_DEPENDENCIES
                ):
                    return

                if len(components) == 0:
                    self.dependencyResolveWarning.emit(
                        False,
                        'No loadable dependencies found!',
                        'No loadable dependencies found.',
                    )
                    return

                self.dependenciesResolved.emit(components)
            finally:
                self.stopBusyIndicator.emit()
        except RuntimeError as re:
            if str(re).find('Internal C++ object') == -1:
                raise
            # Ignore exception caused by a resolve that is not valid anymore

    def _on_dependency_resolve_warning(self, is_error, message, info_message):
        if is_error:
            self._assembler_client.progress_widget.set_status(
                constants.WARNING_STATUS, message
            )
        else:
            widget = QtWidgets.QWidget()
            widget.setLayout(QtWidgets.QVBoxLayout())
            label = QtWidgets.QLabel(message)
            label.setObjectName('gray-darker')
            widget.layout().addWidget(label)
            widget.layout().addWidget(QtWidgets.QLabel(), 100)
            self.scroll.setWidget(widget)
        self._label_info.setText(info_message)

    def _on_dependencies_resolved(self, components):

        # Create component list
        self._component_list = DependenciesListWidget(self)
        self.listWidgetCreated.emit(self._component_list)
        # self._asset_list.setStyleSheet('background-color: blue;')

        self.scroll.setWidget(self._component_list)

        # Will trigger list to be rebuilt.
        self.model.insertRows(0, components)

        self._label_info.setText(
            'Listing {} {}'.format(
                self.model.rowCount(),
                'dependencies' if self.model.rowCount() > 1 else 'dependency',
            )
        )


class AssemblerBrowserWidget(AssemblerBaseWidget):

    componentsFetched = QtCore.Signal(
        object
    )  # Emitted when a new chunk of versions has been loaded
    allVersionsFetched = (
        QtCore.Signal()
    )  # Emitted when all versions has been fetched

    @property
    def context_path(self):
        '''Return a list with context path elements, cache it to improve performance.'''
        if (
            not self._cached_context_path_id
            or self._cached_context_path_id
            != self._entity_browser.entity['id']
        ):
            self._cached_context_path = [
                link['name'] for link in self._entity_browser.entity['link']
            ]
            self._cached_context_path_id = self._entity_browser.entity['id']
        return self._cached_context_path

    def __init__(self, assembler_client, parent=None):
        self._component_list = None
        super(AssemblerBrowserWidget, self).__init__(
            assembler_client, parent=parent
        )
        self._cached_context_path_id = None

    def pre_build(self):
        super(AssemblerBrowserWidget, self).pre_build()
        # Fetch entity, might not be loaded yet
        entity = self.get_context(False)

        self._entity_browser = EntityBrowser(
            self._assembler_client.get_parent_window(),
            session=self._assembler_client.session,
            mode=EntityBrowser.MODE_CONTEXT,
            entity=entity,
        )

    def _get_header_widget(self):
        self._entity_browser_navigator = (
            self._entity_browser.create_navigator()
        )
        return self._entity_browser_navigator

    def post_build(self):
        super(AssemblerBrowserWidget, self).post_build()
        self._rebuild_button.clicked.connect(self.rebuild)
        self._entity_browser.entityChanged.connect(self.rebuild)
        self.componentsFetched.connect(self._on_components_fetched)
        self.allVersionsFetched.connect(self._on_all_versions_fetched)
        self._search.inputUpdated.connect(self._on_search)

    def rebuild(self):
        # self.session._local_cache.clear() # Make sure session cache is cleared out
        if super(AssemblerBrowserWidget, self).rebuild():

            if self._entity_browser.entity is None:
                # First time set
                self._entity_browser.set_entity(self.get_context())

<<<<<<< HEAD
        # Create component list
        self._component_list = BrowserListWidget(self)
        self._component_list.versionChanged.connect(self._on_version_changed)
        self.listWidgetCreated.emit(self._component_list)
=======
            # Create component list
            self._component_list = BrowserListWidget(self)
            self._component_list.versionChanged.connect(
                self._on_version_changed
            )
>>>>>>> 4bd5b976

            self.scroll.setWidget(self._component_list)

            # Find version beneath browsed entity, in chunks
            self._limit = self._assembler_client.asset_fetch_chunk_size

            thread = BaseThread(
                name='fetch_browsed_assets_thread',
                target=self._fetch_versions,
                target_args=[self._entity_browser.entity],
            )
            thread.start()

    def _recursive_get_descendant_ids(self, context):
        result = []
        if context.entity_type != 'Task':
            result.append(context['id'])
        if 'children' in context:
            self.session.populate(
                context, 'children'
            )  # Make sure we fetch fresh data
            for child in context['children']:
                if child.entity_type != "Task":
                    for context_id in self._recursive_get_descendant_ids(
                        child
                    ):
                        if not context_id in result:
                            result.append(context_id)
        return result

    def _fetch_versions(self, context):
        '''Search ftrack for versions beneath the given *context_id*'''
        try:
            self._recent_context_browsed = context
            # Build list of children ID's (non tasks)
            parent_ids = self._recursive_get_descendant_ids(context)
            self._tail = 0  # The current fetch position
            fetched_version_ids = []
            while True:
                self.logger.info(
                    'Fetching versions beneath context: {0} [{1}-{2}]'.format(
                        context, self._tail, self._tail + self._limit - 1
                    )
                )
                task_sub_query = ''
                if context.entity_type == 'Task':
                    task_sub_query = 'task.id is "{0}"'.format(context['id'])
                if len(parent_ids) > 0:
                    if len(task_sub_query) > 0:
                        task_sub_query = '{} or '.format(task_sub_query)
                    task_sub_query = '{0}task.parent.id in ({1})'.format(
                        task_sub_query,
                        ','.join(
                            [
                                '"{}"'.format(context_id)
                                for context_id in parent_ids
                            ]
                        ),
                    )
                versions = []
                for version in self.session.query(
                    'select id,task,version from AssetVersion where '
                    ' is_latest_version=true and ({0}) offset {1} limit {2}'.format(
                        task_sub_query,
                        self._tail,
                        self._limit,
                    )
                ):
                    if not version['id'] in fetched_version_ids:
                        self.logger.debug(
                            'Got version: {}_v{}({})'.format(
                                version['asset']['name'],
                                version['version'],
                                version['id'],
                            )
                        )
                        versions.append(version)
                        fetched_version_ids.append(version['id'])

                if (
                    self._recent_context_browsed != context
                    or self._assembler_client.import_mode
                    != self._assembler_client.IMPORT_MODE_BROWSE
                ):
                    # User is fast, have already traveled to a new context or switched mode
                    return

                if len(versions) == 0:
                    # We are done
                    break

                components = self.extract_components(versions)

                if (
                    self._recent_context_browsed != context
                    or self._assembler_client.import_mode
                    != self._assembler_client.IMPORT_MODE_BROWSE
                ):
                    # User is fast, have already traveled to a new context
                    return

                self.componentsFetched.emit(components)

                self._tail += len(versions)

            self.allVersionsFetched.emit()
        except RuntimeError as re:
            if str(re).find('Internal C++ object') == -1:
                raise
            # Ignore exception caused by a browse operation that is not valid anymore

    def _on_components_fetched(self, components):
        '''A chunk of versions has been obtained, filter > give setup and add to list'''
        # Will trigger list to be rebuilt.
        self.model.insertRows(self.model.rowCount(), components)

        self.update()

    def _on_all_versions_fetched(self):
        self.stopBusyIndicator.emit()

        if self.model.rowCount() == 0:
            l = QtWidgets.QLabel(
                '<html><i>No assets found, please refine your search!</i></html>'
            )
            l.setObjectName("gray-darker")
            self.scroll.setWidget(center_widget(l))
            self._label_info.setText('No assets found')

    def update(self):
        '''Update UI on new fetched components'''
        if self.model.rowCount() > 0:
            self._label_info.setText(
                'Listing {} asset{}'.format(
                    self.model.rowCount(),
                    's' if self.model.rowCount() > 1 else '',
                )
            )
        else:
            self._label_info.setText('No assets found.')

        self._assembler_client.run_button_no_load.setEnabled(
            self._loadable_count > 0
        )
        self._assembler_client.run_button.setEnabled(self._loadable_count > 0)

    def _on_search(self, text):
        if self._component_list:
            self._component_list.on_search(text)

    def _on_version_changed(self, widget, version_entity):
        '''User request a change of version, check that the new version
        has the component and it matches.'''
        current_component = self._assembler_client.session.query(
            'name, file_type from Component where id={}'.format(
                widget.component_id
            )
        ).one()
        component = self._assembler_client.session.query(
            'name, file_type from Component where version.id={} and name={}'.format(
                version_entity['id'], current_component['name']
            )
        ).first()
        # Has the same component name?
        error_message = None
        if component is None:
            error_message = (
                'There is no component by the name {} at version {}!'.format(
                    current_component['name'], version_entity['version']
                )
            )
        # Check file extension
        elif component['file_type'] != current_component['file_type']:
            error_message = (
                'The version {} component file type "{}" differs!'.format(
                    version_entity['version'], component['file_type']
                )
            )
        if not error_message:
            # Set the new component
            matching_definitions = self.model.data(widget.index)[1]
            # Replace version ID for importer
            for definition in matching_definitions:
                for context in definition['contexts']:
                    for stage in context['stages']:
                        if stage['name'] == 'context':
                            for plugin in stage['plugins']:
                                if 'options' in plugin:
                                    options = plugin['options']
                                    options['version_id'] = version_entity[
                                        'id'
                                    ]
                                    options['version_number'] = version_entity[
                                        'version'
                                    ]
            location = self.session.pick_location()
            self.model.setData(
                widget.index,
                (
                    component,
                    matching_definitions,
                    location.get_component_availability(component),
                ),
            )
        else:
            ModalDialog(
                self._assembler_client,
                title='Change Import Version',
                message=error_message,
            )
            widget.set_version(current_component['version'])  # Revert
            return


class DependenciesListWidget(AssemblerListBaseWidget):
    '''Custom asset manager list view'''

    def __init__(self, assembler_widget, parent=None):
        self._asset_widget_class = DependencyComponentWidget
        super(DependenciesListWidget, self).__init__(
            assembler_widget, parent=parent
        )

    def post_build(self):
        super(DependenciesListWidget, self).post_build()
        self._model.rowsInserted.connect(self._on_dependencies_added)
        self._model.modelReset.connect(self._on_dependencies_added)
        self._model.rowsRemoved.connect(self._on_dependencies_added)
        self._model.dataChanged.connect(self._on_dependencies_added)

    def _on_dependencies_added(self, *args):
        self.rebuild()
        selection = self.selection()
        if selection:
            self.selectionUpdated.emit(selection)

    def rebuild(self):
        '''Add all assets(components) again from model.'''

        # TODO: Save selection state

        # Group by context
        prev_context_id = None
        for row in range(self.model.rowCount()):
            index = self.model.createIndex(row, 0, self.model)

            (component, definitions, availability) = self.model.data(index)

            context_id = component['version']['task']['id']

            # Add a grouping element?

            if prev_context_id is None or context_id != prev_context_id:

                context_entity = self.model.session.query(
                    'select link, name, parent, parent.name from Context where id '
                    'is "{}"'.format(context_id)
                ).one()

                widget = AssemblerDependencyContextLabel()
                widget.setLayout(QtWidgets.QHBoxLayout())
                widget.layout().setContentsMargins(8, 10, 8, 0)
                widget.layout().setSpacing(2)

                # Append thumbnail
                thumbnail_widget = Context(self.model.session)
                # self.thumbnail_widget.setScaledContents(True)

                thumbnail_widget.setMinimumWidth(40)
                thumbnail_widget.setMinimumHeight(40)
                thumbnail_widget.setMaximumWidth(40)
                thumbnail_widget.setMaximumHeight(40)
                thumbnail_widget.load(context_entity['id'])
                widget.layout().addWidget(thumbnail_widget)

                # Append a context label
                entity_info = AssemblerEntityInfo()
                entity_info.setMinimumHeight(40)
                entity_info.setMaximumHeight(40)
                entity_info.set_entity(context_entity)

                widget.layout().addWidget(entity_info)

                self.layout().addWidget(widget)

            # Append component accordion

            component_widget = self._asset_widget_class(
                index, self._assembler_widget, self.model.event_manager
            )
            set_property(
                component_widget,
                'first',
                'true' if row == 0 else 'false',
            )
            if availability < 100.0:
                component_widget.set_warning_message(
                    'Not available in your current location - please transfer over!'
                )
            component_widget.set_component_and_definitions(
                component, definitions
            )
            self.layout().addWidget(component_widget)
            component_widget.clicked.connect(
                partial(self.asset_clicked, component_widget)
            )

        self.layout().addWidget(QtWidgets.QLabel(), 1000)


class BrowserListWidget(AssemblerListBaseWidget):
    '''Custom asset manager list view'''

    versionChanged = QtCore.Signal(object, object)

    def __init__(self, assembler_widget, parent=None):
        self._asset_widget_class = BrowsedComponentWidget
        self.prev_search_text = None
        super(BrowserListWidget, self).__init__(
            assembler_widget, parent=parent
        )

    def build(self):
        super(BrowserListWidget, self).build()
        self.layout().addWidget(QtWidgets.QLabel(), 100)

    def post_build(self):
        super(BrowserListWidget, self).post_build()
        self.model.rowsInserted.connect(self._on_components_added)
        self.model.dataChanged.connect(self._on_component_set)

    def _on_component_set(self, index_first, unused_index_last):
        current_widget = self.get_widget(index_first)
        updated_widget = self._build_widget(index_first)
        updated_widget.selected = current_widget.selected
        self.layout().replaceWidget(current_widget, updated_widget)

        self.refresh()
        selection = self.selection()
        if selection is not None:
            self.selectionUpdated.emit(selection)

    def _on_components_added(self, index, first, last):
        '''Add components recently added from model to list.'''
        for row in range(first, last + 1):
            index = self.model.createIndex(row, 0, self.model)
            self.layout().insertWidget(
                self.layout().count() - 1, self._build_widget(index)
            )
        self.refresh()
        selection = self.selection()
        if selection is not None:
            self.selectionUpdated.emit(selection)

    def _build_widget(self, index):
        '''Build component accordion widget'''
        (component, definitions, availability) = self.model.data(index)
        component_widget = self._asset_widget_class(
            index, self._assembler_widget, self.model.event_manager
        )
        set_property(
            component_widget,
            'first',
            'true' if index.row() == 0 else 'false',
        )
        if availability < 100.0:
            component_widget.set_warning_message(
                'Not available in your current location - please transfer over!'
            )
        component_widget.set_component_and_definitions(component, definitions)

        component_widget.clicked.connect(
            partial(self.asset_clicked, component_widget)
        )
        component_widget.versionChanged.connect(
            partial(self._on_version_change, component_widget)
        )
        return component_widget

    def refresh(self, search_text=None):
        if search_text is None:
            search_text = self.prev_search_text
        '''Update visibility based on search'''
        for component_widget in self.assets:
            component_widget.setVisible(
                len(search_text or '') == 0
                or component_widget.matches(search_text)
            )

    def on_search(self, text):
        if text != self.prev_search_text:
            self.refresh(text.lower())
            self.prev_search_text = text

    def _on_version_change(self, widget, version_entity):
        self.versionChanged.emit(widget, version_entity)


class DependencyComponentWidget(ComponentBaseWidget):
    '''Widget representation of a minimal asset representation'''

    def __init__(
        self, index, assembler_widget, event_manager, title=None, parent=None
    ):
        super(DependencyComponentWidget, self).__init__(
            index, assembler_widget, event_manager, title=title, parent=parent
        )

    def get_height(self):
        return 32

    def get_thumbnail_height(self):
        return 32

    def get_ident_widget(self):
        '''Asset name and component name.file_type'''
        widget = QtWidgets.QWidget()
        widget.setLayout(QtWidgets.QHBoxLayout())
        widget.layout().setContentsMargins(0, 0, 0, 0)
        widget.layout().setSpacing(0)

        self._asset_name_widget = QtWidgets.QLabel()
        self._asset_name_widget.setObjectName('h4')

        widget.layout().addWidget(self._asset_name_widget)

        self._component_filename_widget = QtWidgets.QLabel()
        self._component_filename_widget.setObjectName('gray')

        widget.layout().addWidget(self._component_filename_widget)

        # widget.layout().addWidget(QtWidgets.QLabel(), 100)

        return widget

    def get_version_widget(self):
        self._version_nr_widget = QtWidgets.QLabel('?')
        return self._version_nr_widget

    def set_version(self, version_entity):
        self._version_nr_widget.setText(
            'v{}  '.format(str(version_entity['version']))
        )

    def set_latest_version(self, is_latest_version):
        color = '#A5A8AA' if is_latest_version else '#FFBA5C'
        self._version_nr_widget.setStyleSheet(
            'color: {}; font-weight: bold;'.format(color)
        )


class BrowsedComponentWidget(ComponentBaseWidget):
    '''Widget representation of a minimal asset representation'''

    versionChanged = QtCore.Signal(object)

    def __init__(
        self, index, assembler_widget, event_manager, title=None, parent=None
    ):
        super(BrowsedComponentWidget, self).__init__(
            index, assembler_widget, event_manager, title=title, parent=parent
        )

    def get_height(self):
        return 32

    def get_thumbnail_height(self):
        return 32

    def get_ident_widget(self):
        '''Asset name and component name.file_type'''
        widget = QtWidgets.QWidget()
        widget.setLayout(QtWidgets.QVBoxLayout())
        widget.layout().setContentsMargins(5, 0, 0, 0)
        widget.layout().setSpacing(2)

        # Add context path, relative to browser context
        self._path_widget = QtWidgets.QLabel()
        self._path_widget.setObjectName("gray-darker")

        widget.layout().addWidget(self._path_widget)

        lower_widget = QtWidgets.QWidget()
        lower_widget.setLayout(QtWidgets.QHBoxLayout())
        lower_widget.layout().setContentsMargins(0, 0, 0, 0)
        lower_widget.layout().setSpacing(0)

        self._asset_name_widget = QtWidgets.QLabel()
        self._asset_name_widget.setObjectName('h4')

        lower_widget.layout().addWidget(self._asset_name_widget)

        self._component_filename_widget = QtWidgets.QLabel()
        self._component_filename_widget.setObjectName('gray')

        lower_widget.layout().addWidget(self._component_filename_widget)

        widget.layout().addWidget(lower_widget)

        return widget

    def get_version_widget(self):
        self._version_nr_widget = AssemblerVersionComboBox(self.session)
        self._version_nr_widget.versionChanged.connect(
            self._on_version_changed
        )
        return self._version_nr_widget

    def set_context_id(self, context_id):
        super(BrowsedComponentWidget, self).set_context_id(context_id)
        self._version_nr_widget.set_context_id(self._context_id)

    def set_version(self, version_entity):
        self._version_nr_widget.set_version_entity(version_entity)

    def set_latest_version(self, is_latest_version):
        color = '#A5A8AA' if is_latest_version else '#FFBA5C'
        self._version_nr_widget.setStyleSheet(
            'color: {}; font-weight: bold;'.format(color)
        )

    def set_component_and_definitions(self, component, definitions):
        super(BrowsedComponentWidget, self).set_component_and_definitions(
            component, definitions
        )
        # Calculate path
        parent_path = [
            link['name'] for link in component['version']['task']['link']
        ]
        context_path = self._assembler_widget.context_path
        index = 0
        while parent_path[index].lower() == context_path[index].lower():
            index += 1
            if index == len(context_path):
                break
        sub_path = parent_path[index:]
        self._path_widget.setText(' / '.join(sub_path))
        self._path_widget.setVisible(len(sub_path) > 0)

    def _on_version_changed(self, entity_version):
        '''Another version has been selected, emit event.'''
        self.versionChanged.emit(entity_version)

    def matches(self, search_text):
        '''Do a simple match if this search text matches my attributes'''
        if self._context_id.lower().find(search_text) > -1:
            return True
        if self._context_name.lower().find(search_text) > -1:
            return True
        if self._asset_name_widget.text().lower().find(search_text) > -1:
            return True
        if self._component_name.lower().find(search_text) > -1:
            return True
        if self._path_widget.text().lower().find(search_text) > -1:
            return True
        return False


class AssemblerEntityInfo(QtWidgets.QWidget):
    '''Entity path widget.'''

    pathReady = QtCore.Signal(object)

    def __init__(self, additional_widget=None, parent=None):
        '''Instantiate the entity path widget.'''
        super(AssemblerEntityInfo, self).__init__(parent=parent)

        self._additional_widget = additional_widget

        self.pre_build()
        self.build()
        self.post_build()

    def pre_build(self):
        self.setLayout(QtWidgets.QVBoxLayout())
        self.layout().setContentsMargins(5, 2, 2, 2)
        self.layout().setSpacing(2)

    def build(self):
        name_widget = QtWidgets.QWidget()
        name_widget.setLayout(QtWidgets.QHBoxLayout())
        name_widget.layout().setContentsMargins(1, 1, 1, 1)
        name_widget.layout().setSpacing(2)

        self._from_field = QtWidgets.QLabel('From:')
        self._from_field.setObjectName('gray-darker')
        name_widget.layout().addWidget(self._from_field)
        if self._additional_widget:
            name_widget.layout().addWidget(self._additional_widget)
        name_widget.layout().addStretch()
        self.layout().addWidget(name_widget)

        self._path_field = QtWidgets.QLabel()
        self._path_field.setObjectName('gray')
        self.layout().addWidget(self._path_field)

        self.layout().addStretch()

    def post_build(self):
        self.pathReady.connect(self.on_path_ready)

    def set_entity(self, entity):
        '''Set the *entity* for this widget.'''
        if not entity:
            return
        parent = entity['parent']
        parents = [entity]
        while parent is not None:
            parents.append(parent)
            parent = parent['parent']
        parents.reverse()
        self.pathReady.emit(parents)

    def on_path_ready(self, parents):
        '''Set current path to *names*.'''
        self._path_field.setText(os.sep.join([p['name'] for p in parents[:]]))


class AssemblerVersionComboBox(VersionComboBox):
    def __init__(self, session, parent=None):
        super(AssemblerVersionComboBox, self).__init__(session, parent=parent)

    def _add_version(self, version):
        self.addItem(str("v{}".format(version['version'])), version['id'])


class AssemblerDependencyContextLabel(QtWidgets.QFrame):
    def __init__(self, parent=None):
        super(AssemblerDependencyContextLabel, self).__init__(parent=parent)<|MERGE_RESOLUTION|>--- conflicted
+++ resolved
@@ -255,18 +255,10 @@
                 # First time set
                 self._entity_browser.set_entity(self.get_context())
 
-<<<<<<< HEAD
-        # Create component list
-        self._component_list = BrowserListWidget(self)
-        self._component_list.versionChanged.connect(self._on_version_changed)
-        self.listWidgetCreated.emit(self._component_list)
-=======
             # Create component list
             self._component_list = BrowserListWidget(self)
-            self._component_list.versionChanged.connect(
-                self._on_version_changed
-            )
->>>>>>> 4bd5b976
+            self._component_list.versionChanged.connect(self._on_version_changed)
+            self.listWidgetCreated.emit(self._component_list)
 
             self.scroll.setWidget(self._component_list)
 
