--- conflicted
+++ resolved
@@ -325,9 +325,6 @@
                     )
                     continue
                 elif not self.show_non_compatible_assets:
-<<<<<<< HEAD
-                    if not self.client.accept_component(component):
-=======
                     if (
                         component['name']
                         == core_constants.SNAPSHOT_COMPONENT_NAME
@@ -341,12 +338,9 @@
                     elif component['name'].startswith(
                         core_constants.FTRACKREVIEW_COMPONENT_NAME
                     ):
->>>>>>> f2c74e1f
                         self.logger.warning(
-                            'Not assembling version {} component {}({})!'.format(
-                                str_version(version),
-                                component['name'],
-                                component['id'],
+                            'Not assembling version {} ftrackreview component {}!'.format(
+                                version['id'], component['id']
                             )
                         )
                         continue
