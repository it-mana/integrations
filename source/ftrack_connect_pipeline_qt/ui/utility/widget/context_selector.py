--- conflicted
+++ resolved
@@ -6,11 +6,8 @@
 
 from ftrack_connect_pipeline_qt.ui.utility.widget.entity_info import EntityInfo
 import ftrack_connect_pipeline_qt.ui.utility.widget.entity_browser as entityBrowser
-<<<<<<< HEAD
+from ftrack_connect_pipeline_qt.ui.utility.widget.thumbnail import Context
 from ftrack_connect_pipeline_qt.utils import BaseThread
-=======
-from ftrack_connect_pipeline_qt.ui.utility.widget.thumbnail import Context
->>>>>>> d90e2436
 
 
 class ContextSelector(QtWidgets.QWidget):
@@ -27,7 +24,6 @@
         '''Initialise ContextSelector widget with the *currentEntity* and
         *parent* widget.
         '''
-
         super(ContextSelector, self).__init__(parent=parent)
         self._entity = currentEntity
         self._context_id = current_context_id
