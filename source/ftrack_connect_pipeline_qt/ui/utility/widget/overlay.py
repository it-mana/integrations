# :coding: utf-8
# :copyright: Copyright (c) 2014-2021 ftrack

from Qt import QtGui, QtCore, QtWidgets

from ftrack_connect_pipeline_qt import utils

from ftrack_connect_pipeline_qt.ui.utility.widget import icon


class Overlay(QtWidgets.QFrame):
    '''
    Display a semi-transparent overlay over another widget.

    While the overlay is active, the main parent window and its children will not
    receive interaction events from the user (e.g. focus).
    '''

    def __init__(
        self,
        widget,
        width_percentage=0.95,
        height_percentage=0.6,
        transparent_background=True,
        parent=None,
    ):
        '''
        Initialize Overlay

        :param widget: The widget to put inside the overlay
        :param width_percentage: The percentage (0-100) of width it should consume
        :param height_percentage: The percentage (0-100) of height it should consume
        :param transparent_background: If True(default), overlay background should be made semi transparent
        :param parent: The parent dialog or frame
        '''
        super(Overlay, self).__init__(parent=parent)

        self._transparent_background = transparent_background
        self._width_percentage = width_percentage
        self._height_percentage = height_percentage
        self._event_filter_installed = False

        self.widget = QtWidgets.QFrame(parent=self)
        self.widget.setProperty('background', 'ftrack')
        self.widget.setLayout(QtWidgets.QVBoxLayout())
        self.widget.layout().setContentsMargins(1, 20, 1, 1)
        self.widget.layout().addWidget(widget)
        if self._transparent_background:
            widget.setAutoFillBackground(False)
            widget.setStyleSheet('background: transparent;')
        else:
            widget.setProperty('background', 'ftrack')

        self.close_btn = QtWidgets.QPushButton('', parent=self)
        self.close_btn.setIcon(icon.MaterialIcon('close', color='#D3d4D6'))
        self.close_btn.setObjectName('borderless')
        self.close_btn.setFixedSize(24, 24)
        self.close_btn.clicked.connect(self.close)

        self.fill_color = QtGui.QColor(26, 32, 39, 200)
        self.pen_color = QtGui.QColor("#1A2027")

    def __del__(self):
        if self._event_filter_installed:
            application = QtCore.QCoreApplication.instance()
            application.removeEventFilter(self)

    def paintEvent(self, event):
        '''(Override)'''
        super(Overlay, self).paintEvent(event)
        # get current window size
        size = self.size()
        painter = QtGui.QPainter()
        painter.begin(self)
        painter.setRenderHint(QtGui.QPainter.Antialiasing, True)
        painter.setPen(self.pen_color)
        painter.setBrush(self.fill_color)
        painter.drawRect(0, 0, size.width(), size.height())
        painter.end()

    def resizeEvent(self, event):
        '''(Override)'''
        super(Overlay, self).resizeEvent(event)
        size = self.size()
        widget_width = size.width() * self._width_percentage
        widget_height = size.height() * self._height_percentage
        widget_x = int((size.width() - widget_width) / 2)
        widget_y = 40  # int(size.height()/2-widget_height/2)
        self.widget.resize(widget_width, widget_height)
        self.widget.move(widget_x, widget_y)
        # Move the close button to the desired position
        self.close_btn.move(widget_x + widget_width - 22, widget_y)

    def setVisible(self, visible):
        '''(Override) Set whether *visible* or not.'''
        main_window = utils.get_main_framework_window_from_widget(self.widget)
        if visible:
            if not self._event_filter_installed:
                # Install global event filter that will deal with matching parent size
                # and disabling parent interaction when overlay is visible.
                main_window.installEventFilter(self)
                self._event_filter_installed = True
            # Manually clear focus from any widget that is overlaid. This
            # works in conjunction with :py:meth`eventFilter` to prevent
            # interaction with overlaid widgets.
            parent = self.parent()
            if parent.hasFocus():
                parent.clearFocus()
            else:
                for widget in parent.findChildren(QtWidgets.QWidget):
                    if self.isAncestorOf(widget):
                        # Ignore widgets that are part of the overlay.
                        continue

                    if widget.hasFocus():
                        widget.clearFocus()
                        break
        else:
            if self._event_filter_installed:
                main_window.removeEventFilter(self)
                self._event_filter_installed = False

        super(Overlay, self).setVisible(visible)
        if visible:
            # Make sure size is correct
            if main_window:
                self.resize(main_window.size())

    def eventFilter(self, obj, event):
        '''Filter *event* sent to *obj*.

        Maintain sizing of this overlay to match parent widget.

        Disable parent widget of this overlay receiving interaction events
        while this overlay is active.

        '''
        if not isinstance(event, QtCore.QEvent):
            return False

        # Match sizing of parent.
        if obj == self.parent():
            if event.type() == QtCore.QEvent.Resize:
                # Relay event.
                self.resize(event.size())
<<<<<<< HEAD
        return False
=======

    # TODO: Evaluate if this commented code is still valid. It's currently
    #  deactivated because was disabling the editable of the inner widgets.
    #
    #     # Prevent interaction events reaching parent and its child widgets
    #     # while this overlay is visible. To do this, intercept appropriate
    #     # events (currently focus events) and handle them by skipping child
    #     # widgets of the target parent. This prevents the user from tabbing
    #     # into a widget that is currently overlaid.
    #     #
    #     # Note: Previous solutions attempted to use a simpler method of setting
    #     # the overlaid widget to disabled. This doesn't work because the overlay
    #     # itself is a child of the overlaid widget and Qt does not allow a child
    #     # of a disabled widget to be enabled. Attempting to manage manually the
    #     # enabled state of each child grows too complex as have to remember the
    #     # initial state of each widget when the overlay is shown and then revert
    #     # to it on hide.
    #     if event.type() == QtCore.QEvent.FocusIn and obj != self:
    #         parent = self.parent()
    #         if isinstance(obj, QtWidgets.QWidget) and parent.isAncestorOf(obj):
    #             # Ensure the targeted object loses its focus.
    #             obj.clearFocus()
    #
    #             # Loop through available widgets to move focus to. If an
    #             # available widget is not a child of the parent widget targeted
    #             # by this overlay then move focus to it, respecting requested
    #             # focus direction.
    #             seen = []
    #             candidate = obj
    #             reason = event.reason()
    #
    #             while True:
    #                 if reason == QtCore.Qt.TabFocusReason:
    #                     candidate = candidate.nextInFocusChain()
    #                 elif reason == QtCore.Qt.BacktabFocusReason:
    #                     candidate = candidate.previousInFocusChain()
    #                 else:
    #                     break
    #
    #                 if candidate in seen:
    #                     # No other widget available for focus.
    #                     break
    #
    #                 # Keep track of candidates to avoid infinite recursion.
    #                 seen.append(candidate)
    #
    #                 if isinstance(
    #                     candidate, QtWidgets.QWidget
    #                 ) and not parent.isAncestorOf(candidate):
    #                     candidate.setFocus(event.reason())
    #                     break
    #
    #             # Swallow event.
    #             return True
    #
    #     # Let event propagate.
    #     return False
>>>>>>> 82d08cfa
<|MERGE_RESOLUTION|>--- conflicted
+++ resolved
@@ -143,64 +143,4 @@
             if event.type() == QtCore.QEvent.Resize:
                 # Relay event.
                 self.resize(event.size())
-<<<<<<< HEAD
         return False
-=======
-
-    # TODO: Evaluate if this commented code is still valid. It's currently
-    #  deactivated because was disabling the editable of the inner widgets.
-    #
-    #     # Prevent interaction events reaching parent and its child widgets
-    #     # while this overlay is visible. To do this, intercept appropriate
-    #     # events (currently focus events) and handle them by skipping child
-    #     # widgets of the target parent. This prevents the user from tabbing
-    #     # into a widget that is currently overlaid.
-    #     #
-    #     # Note: Previous solutions attempted to use a simpler method of setting
-    #     # the overlaid widget to disabled. This doesn't work because the overlay
-    #     # itself is a child of the overlaid widget and Qt does not allow a child
-    #     # of a disabled widget to be enabled. Attempting to manage manually the
-    #     # enabled state of each child grows too complex as have to remember the
-    #     # initial state of each widget when the overlay is shown and then revert
-    #     # to it on hide.
-    #     if event.type() == QtCore.QEvent.FocusIn and obj != self:
-    #         parent = self.parent()
-    #         if isinstance(obj, QtWidgets.QWidget) and parent.isAncestorOf(obj):
-    #             # Ensure the targeted object loses its focus.
-    #             obj.clearFocus()
-    #
-    #             # Loop through available widgets to move focus to. If an
-    #             # available widget is not a child of the parent widget targeted
-    #             # by this overlay then move focus to it, respecting requested
-    #             # focus direction.
-    #             seen = []
-    #             candidate = obj
-    #             reason = event.reason()
-    #
-    #             while True:
-    #                 if reason == QtCore.Qt.TabFocusReason:
-    #                     candidate = candidate.nextInFocusChain()
-    #                 elif reason == QtCore.Qt.BacktabFocusReason:
-    #                     candidate = candidate.previousInFocusChain()
-    #                 else:
-    #                     break
-    #
-    #                 if candidate in seen:
-    #                     # No other widget available for focus.
-    #                     break
-    #
-    #                 # Keep track of candidates to avoid infinite recursion.
-    #                 seen.append(candidate)
-    #
-    #                 if isinstance(
-    #                     candidate, QtWidgets.QWidget
-    #                 ) and not parent.isAncestorOf(candidate):
-    #                     candidate.setFocus(event.reason())
-    #                     break
-    #
-    #             # Swallow event.
-    #             return True
-    #
-    #     # Let event propagate.
-    #     return False
->>>>>>> 82d08cfa
