--- conflicted
+++ resolved
@@ -79,7 +79,6 @@
         main_layout.setContentsMargins(0, 0, 0, 0)
         self.setLayout(main_layout)
 
-
     def build(self):
         self.asset_name_label = QtWidgets.QLabel("Asset Name")
         self.asset_combobox = AssetComboBox(self.session)
@@ -99,11 +98,6 @@
         asset_id = self.asset_combobox.itemData(current_idx)
         self.asset_changed.emit(asset_name, asset_id, is_valid_name)
 
-<<<<<<< HEAD
     def set_context(self, context_id, asset_type_name):
         self.logger.debug('setting context to :{}'.format(context_id))
-        self.asset_combobox.on_context_changed(context_id, asset_type_name)
-=======
-    def set_context(self, context_entity, asset_type_entity):
-        self.asset_combobox.on_context_changed(context_entity, asset_type_entity)
->>>>>>> d90e2436
+        self.asset_combobox.on_context_changed(context_id, asset_type_name)