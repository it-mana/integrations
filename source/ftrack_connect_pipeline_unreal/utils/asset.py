# :coding: utf-8
# :copyright: Copyright (c) 2014-2023 ftrack
import os

import unreal

from ftrack_connect_pipeline_unreal.constants import asset as asset_const


def asset_path_to_filesystem_path(
    asset_path, root_content_dir=None, throw_on_error=True
):
    '''Converts *asset_path* to a full absolute asset filesystem path. Use the provided *root_content_dir*.'''
    if root_content_dir is None:
        root_content_dir = (
            unreal.SystemLibrary.get_project_content_directory().replace(
                '/', os.sep
            )
        )
    if asset_path.lower().startswith(asset_const.GAME_ROOT_PATH.lower()):
        asset_path = asset_path[
            len(asset_const.GAME_ROOT_PATH) + 1 :
        ]  # Remove /Game/ prefix
    asset_path = asset_path.replace('/', os.sep)  # Align to platform
    content_folder, asset_filename = os.path.split(asset_path)
    asset_filename = os.path.splitext(asset_filename)[0]  # Remove extension
    path = os.path.join(root_content_dir, content_folder, asset_filename)
    # Probe our way to finding out the extension as we can't tell from the asset path
    for ext in ['', '.uasset', '.umap']:
        result = '{}{}'.format(path, ext)
        if os.path.exists(result):
            return result
    if throw_on_error:
        raise Exception(
            'Could not determine asset "{}" files extension on disk!'.format(
                path
            )
        )
    else:
        return None


def get_asset_by_path(node_name):
    '''Get Unreal asset object by path'''
    if not node_name:
        return None
    assetRegistry = unreal.AssetRegistryHelpers.get_asset_registry()
    asset_data = assetRegistry.get_assets_by_package_name(
        os.path.splitext(node_name)[0]
    )
    if asset_data:
        return asset_data[0].get_asset()
    return None


def get_assets_by_class(class_name):
<<<<<<< HEAD
    '''Get Unreal assets by class name'''
=======
    '''Get all assets of a the given Unreal class named *class_name*'''
>>>>>>> cceedf7f
    return [
        asset
        for asset in unreal.AssetRegistryHelpers.get_asset_registry().get_all_assets()
        if asset.get_class().get_name() == class_name
    ]<|MERGE_RESOLUTION|>--- conflicted
+++ resolved
@@ -54,11 +54,7 @@
 
 
 def get_assets_by_class(class_name):
-<<<<<<< HEAD
-    '''Get Unreal assets by class name'''
-=======
-    '''Get all assets of a the given Unreal class named *class_name*'''
->>>>>>> cceedf7f
+    '''Get all assets of a given Unreal class named *class_name*'''
     return [
         asset
         for asset in unreal.AssetRegistryHelpers.get_asset_registry().get_all_assets()
