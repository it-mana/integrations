# :coding: utf-8
# :copyright: Copyright (c) 2014-2023 ftrack
import os
import unreal

FTRACK_PLUGIN_TYPE = 'ftrackAssetNode'
ASSET_LINK = 'asset_link'
NODE_METADATA_TAG = "ftrack"
FTRACK_ROOT_PATH = os.path.realpath(
    os.path.join(unreal.SystemLibrary.get_project_saved_directory(), "ftrack")
)
<<<<<<< HEAD
PROJECT_SETTINGS_FILE_NAME = "project_settings.json"
=======
GAME_ROOT_PATH = '/Game'
>>>>>>> cceedf7f

from ftrack_connect_pipeline.constants.asset import *<|MERGE_RESOLUTION|>--- conflicted
+++ resolved
@@ -1,6 +1,7 @@
 # :coding: utf-8
 # :copyright: Copyright (c) 2014-2023 ftrack
 import os
+
 import unreal
 
 FTRACK_PLUGIN_TYPE = 'ftrackAssetNode'
@@ -9,10 +10,7 @@
 FTRACK_ROOT_PATH = os.path.realpath(
     os.path.join(unreal.SystemLibrary.get_project_saved_directory(), "ftrack")
 )
-<<<<<<< HEAD
 PROJECT_SETTINGS_FILE_NAME = "project_settings.json"
-=======
 GAME_ROOT_PATH = '/Game'
->>>>>>> cceedf7f
 
 from ftrack_connect_pipeline.constants.asset import *