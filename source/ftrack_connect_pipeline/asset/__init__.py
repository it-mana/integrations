# # :coding: utf-8
# # :copyright: Copyright (c) 2019 ftrack
#

import logging
from ftrack_connect_pipeline.asset.asset_info import FtrackAssetInfo
from ftrack_connect_pipeline.constants import asset as constants
<<<<<<< HEAD
=======

>>>>>>> 8356f7ae

class FtrackAssetBase(object):
    '''
        Base FtrackAssetBase class.
    '''

    identity = None

    def is_ftrack_node(self, other):
        raise NotImplementedError()

    @property
    def ftrack_version(self):
        asset_version = self.session.get(
            'AssetVersion', self.asset_info[constants.VERSION_ID]
        )
        return asset_version

    @property
    def is_latest(self):
        return self.ftrack_version['is_latest_version']

    @property
    def asset_info(self):
        return self._asset_info

    @property
    def session(self):
        return self._session

    @property
    def nodes(self):
        return self._nodes[:]

    @property
    def node(self):
        return self._node

    def __init__(self, ftrack_asset_info, session):
        '''
        Initialize FtrackAssetBase with *ftrack_asset_info*, and *session*.

        *ftrack_asset_info* should be the
        :class:`ftrack_connect_pipeline.asset.asset_info.FtrackAssetInfo`
        instance.
        *session* should be the :class:`ftrack_api.session.Session` instance
        to use for communication with the server.
        '''
        if not isinstance(ftrack_asset_info, FtrackAssetInfo):
            raise TypeError(
                "ftrack_asset_info argument has to be type of FtrackAssetInfo"
            )

        super(FtrackAssetBase, self).__init__()

        self.logger = logging.getLogger(
            __name__ + '.' + self.__class__.__name__
        )

        self._asset_info = ftrack_asset_info
        self.logger.debug("Asset info assigned: {}".format(self._asset_info))
        self._session = session

        self._nodes = []
        self._node = None

    def _set_node(self, ftrack_node):
        '''
        Sets the given *ftrack_node* as the current self.node of the class
        '''
        self._node = ftrack_node

    def get_available_asset_versions(self):
        asset = self.session.get('Asset', self.asset_info['asset_id'])
        return asset['versions']

    def change_version(self, asset_version_id):
        asset_info_data = {}
        asset_version = self.session.get('AssetVersion', asset_version_id)
<<<<<<< HEAD
        self.asset_info.update_asset_version(asset_version)
=======

        asset = asset_version['asset']
        asset_info_data[constants.ASSET_NAME] = asset['name']
        asset_info_data[constants.ASSET_TYPE] = asset['type']['name']
        asset_info_data[constants.ASSET_ID] = asset['id']
        asset_info_data[constants.VERSION_NUMBER] = int(asset_version['version'])
        asset_info_data[constants.VERSION_ID] = asset_version['id']

        location = self.session.pick_location()

        for component in asset_version['components']:
            if location.get_component_availability(component) < 100.0:
                continue
            component_path = location.get_filesystem_path(component)
            if component_path:
                asset_info_data[constants.COMPONENT_NAME] = component['name']
                asset_info_data[constants.COMPONENT_ID] = component['id']
                asset_info_data[constants.COMPONENT_PATH] = component_path

        self.asset_info.update(asset_info_data)
>>>>>>> 8356f7ae
<|MERGE_RESOLUTION|>--- conflicted
+++ resolved
@@ -5,10 +5,6 @@
 import logging
 from ftrack_connect_pipeline.asset.asset_info import FtrackAssetInfo
 from ftrack_connect_pipeline.constants import asset as constants
-<<<<<<< HEAD
-=======
-
->>>>>>> 8356f7ae
 
 class FtrackAssetBase(object):
     '''
@@ -88,9 +84,6 @@
     def change_version(self, asset_version_id):
         asset_info_data = {}
         asset_version = self.session.get('AssetVersion', asset_version_id)
-<<<<<<< HEAD
-        self.asset_info.update_asset_version(asset_version)
-=======
 
         asset = asset_version['asset']
         asset_info_data[constants.ASSET_NAME] = asset['name']
@@ -110,5 +103,4 @@
                 asset_info_data[constants.COMPONENT_ID] = component['id']
                 asset_info_data[constants.COMPONENT_PATH] = component_path
 
-        self.asset_info.update(asset_info_data)
->>>>>>> 8356f7ae
+        self.asset_info.update(asset_info_data)