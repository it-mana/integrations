--- conflicted
+++ resolved
@@ -94,13 +94,9 @@
     plugin_name = None
     '''Name of the plugin'''
     type = 'plugin'
-<<<<<<< HEAD
     '''Type, default plugin. (action...)'''
-    host = constants.HOST
+    host_type = constants.HOST_TYPE
     '''Host type of the plugin'''
-=======
-    host_type = constants.HOST_TYPE
->>>>>>> a53672cb
 
     return_type = None
     '''Required return type'''
