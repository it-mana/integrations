--- conflicted
+++ resolved
@@ -70,18 +70,13 @@
 
         if self.return_type is not None:
             if not isinstance(result, self.return_type):
-<<<<<<< HEAD
                 message = (
-                    'Return value of {} is of type {}, should {} '
+                    'Return value of {} is of type {}, should be {} '
                     'type'.format(
                         self.plugin_name, type(result), self.return_type
                     )
                 )
-=======
-                message = 'Return value of {} is of type {}, should be {} ' \
-                          'type'.format(self.plugin_name, type(result),
-                                        self.return_type)
->>>>>>> 890e2f42
+
                 validator_result = (False, message)
 
         return validator_result
