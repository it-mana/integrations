# :coding: utf-8
# :copyright: Copyright (c) 2014-2020 ftrack

import json
import fnmatch
import os
import logging
import copy
from jsonref import JsonRef
logger = logging.getLogger(__name__)


def resolve_schemas(data):
    '''
    Resolves the refs of the schemas in the given *data*

    *data* : Dictionary of json definitions and schemas generated at
    :func:`collect_definitions`
    '''
    data['schema'] = [JsonRef.replace_refs(schema) for schema in data['schema']]
    return data


<<<<<<< HEAD
def filter_definitions_by_host(data, host):
    '''
    Filter the definitions in the given *data* by the given *host*

    *data* : Dictionary of json definitions and schemas generated at
    :func:`collect_definitions`
    *host* : Type of definition host to be filtered by.
    '''
=======
def filter_definitions_by_host(data, host_type):
>>>>>>> a53672cb
    copy_data = copy.deepcopy(data)
    logger.info('filtering definition for host_type: {}'.format(host_type))
    for entry in ['loader', 'publisher', 'asset_manager']:
        for definition in data[entry]:
            if str(definition.get('host_type')) != str(host_type):
                logger.warning(
                    'Removing definition for host_type: {}'.format(
                        definition.get('host_type')
                    )
                )
                copy_data[entry].remove(definition)

    return copy_data


def collect_definitions(lookup_dir):
    '''
    Collect all the schemas, definitions and packages from the given
    *lookup_dir*

    *lookup_dir* : Directory path to look for the definitions.
    '''
    schemas = _collect_json(
        os.path.join(lookup_dir, 'schema')
    )

    packages = _collect_json(
        os.path.join(lookup_dir, 'package')
    )

    loaders = _collect_json(
        os.path.join(lookup_dir, 'loader')
    )

    publishers = _collect_json(
        os.path.join(lookup_dir, 'publisher')
    )

    asset_managers = _collect_json(
        os.path.join(lookup_dir, 'asset_manager')
    )

    data = {
        'schema': schemas or [],
        'publisher': publishers or [],
        'loader': loaders or [],
        'package': packages or [],
        'asset_manager': asset_managers or []
    }

    return data


def _collect_json(source_path):
    '''
    Return a json encoded list of all the json files discovered in the given
    *source_path*.
    '''
    logger.debug('looking for dernitions in : {}'.format(source_path))

    json_files = []
    for root, dirnames, filenames in os.walk(source_path):
        for filename in fnmatch.filter(filenames, '*.json'):
            json_files.append(os.path.join(root, filename))

    loaded_jsons = []
    for json_file in json_files:
        data_store = None
        with open(json_file, 'r') as _file:
            try:
                data_store = json.load(_file)
            except Exception as error:
                logger.warning(
                    "{0} could not be registered, reason: {1}".format(
                        _file, str(error)
                    )
                )
        if data_store:
            loaded_jsons.append(data_store)

    return loaded_jsons
<|MERGE_RESOLUTION|>--- conflicted
+++ resolved
@@ -21,8 +21,7 @@
     return data
 
 
-<<<<<<< HEAD
-def filter_definitions_by_host(data, host):
+def filter_definitions_by_host(data, host_type):
     '''
     Filter the definitions in the given *data* by the given *host*
 
@@ -30,9 +29,6 @@
     :func:`collect_definitions`
     *host* : Type of definition host to be filtered by.
     '''
-=======
-def filter_definitions_by_host(data, host_type):
->>>>>>> a53672cb
     copy_data = copy.deepcopy(data)
     logger.info('filtering definition for host_type: {}'.format(host_type))
     for entry in ['loader', 'publisher', 'asset_manager']:
