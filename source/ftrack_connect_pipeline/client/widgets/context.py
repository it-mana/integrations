# :coding: utf-8
# :copyright: Copyright (c) 2019 ftrack

<<<<<<< HEAD
import os
from functools import partial
import ftrack
from QtExt import QtWidgets
from ftrack_connect_pipeline.client.widgets.simple import BaseWidget
=======
from qtpy import QtWidgets
from ftrack_connect_pipeline.client.widgets.simple import SimpleWidget
>>>>>>> 929aa84d

from ftrack_connect.ui.widget import entity_selector
from ftrack_connect.ui.widget import asset_options
from ftrack_connect.ui.widget import context_selector
from ftrack_connect.ui.widget import list_assets_table
from ftrack_connect.ui.widget import component_table


# dummy wrap to make old class work
class ConnectorWrapper(object):

    def __init__(self, session):
        self.session = session

    def getConnectorName(self):
        return "foobar"


class PublishContextWidget(BaseWidget):
    def __init__(self, parent=None, session=None, data=None, name=None, description=None, options=None):
        super(PublishContextWidget, self).__init__(parent=parent, session=session, data=data, name=name, description=description, options=options)

    def build(self):
        '''build function widgets.'''
        super(PublishContextWidget, self).build()
        self._build_context_id_selector()
        self._build_asset_selector()

    def get_current_context(self):
        '''return an api object representing the current context.'''
        context_id = os.getenv(
            'FTRACK_CONTEXTID',
                os.getenv('FTRACK_TASKID',
                    os.getenv('FTRACK_SHOTID'
                )
            )
        )
        current_entity = ftrack.Task(context_id)
        return current_entity

    def post_build(self):
        '''hook events'''
        self.entitySelector.entityChanged.connect(self.assetOptions.setEntity)

    def _set_context_option_result(self, entity, key):
        self.set_option_result(entity.getId(), key=key)

    def _build_context_id_selector(self):
        self.context_layout = QtWidgets.QHBoxLayout()
        self.context_layout.setContentsMargins(0, 0, 0, 0)

        self.layout().addLayout(self.context_layout)
        current_context = self.get_current_context()
        self.entitySelector = entity_selector.EntitySelector()
        self.entitySelector.setEntity(current_context)

        self.context_layout.addWidget(self.entitySelector)
        update_fn = partial(self._set_context_option_result, key='context_id')

        self.entitySelector.entityChanged.connect(update_fn)
        self.set_option_result(self.get_current_context().getId(), 'context_id')

    def _build_asset_selector(self):
        self.asset_layout = QtWidgets.QFormLayout()
        self.asset_layout.setContentsMargins(0, 0, 0, 0)

        self.assetOptions = asset_options.AssetOptions()
        self.assetOptions.assetTypeSelector.setDisabled(True)

        self.asset_layout.addRow('Asset', self.assetOptions.radioButtonFrame)
        self.asset_layout.addRow('Existing asset', self.assetOptions.existingAssetSelector)
        self.asset_layout.addRow('Type', self.assetOptions.assetTypeSelector)
        self.asset_layout.addRow('Name', self.assetOptions.assetNameLineEdit)
        self.assetOptions.initializeFieldLabels(self.asset_layout)

        self.layout().addLayout(self.asset_layout, stretch=0)
        update_fn = partial(self.set_option_result, key='asset_name')
        self.assetOptions.assetNameLineEdit.textEdited.connect(update_fn)


class LoadContextWidget(BaseWidget):

    def __init__(self, parent=None, session=None, data=None, name=None, description=None, options=None):
        self._connector_wrapper = ConnectorWrapper(session)
        super(LoadContextWidget, self).__init__(parent=parent, session=session, data=data, name=name, description=description, options=options)

    def _build_others(self):
        self.listAssetsTableWidget = list_assets_table.ListAssetsTableWidget(self)
        self.browseTasksWidget = context_selector.ContextSelector(
            currentEntity=None, parent=self
        )
        self.componentTableWidget = component_table.ComponentTableWidget(self, self._connector_wrapper)
        self.browseTasksWidget.entityChanged.connect(self.clickedIdSignal)
        self.listAssetsTableWidget.assetVersionSelectedSignal[str].connect(
            self.clickedAssetVSignal
        )

        self.layout().addWidget(self.browseTasksWidget, stretch=0)
        self.layout().addWidget(self.listAssetsTableWidget, stretch=4)
        self.layout().addWidget(self.componentTableWidget, stretch=4)

    def selectedComponents(self):
        '''Import selected components.'''

        selectedRows = self.componentTableWidget.selectionModel(
        ).selectedRows()
        components_id = []
        for r in selectedRows:
            componentItem = self.componentTableWidget.item(
                r.row(),
                self.componentTableWidget.columns.index('Component')
            )
            component_id = componentItem.data(
                self.componentTableWidget.COMPONENT_ROLE
            )
            components_id.append(component_id)
        return components_id

    def clickedIdSignal(self, ftrackId):
        '''Handle click signal.'''
        self.listAssetsTableWidget.initView(ftrackId)

    def clickedAssetVSignal(self, assetVid):
        '''Set asset version to *assetVid*.'''
        self.componentTableWidget.setAssetVersion(assetVid)

    def _build_component_selector(self, value):
        self.widgets['component_list'] = self.selectedComponents

    def build(self):
        super(LoadContextWidget, self).build()
        self._build_others()
        self._build_component_selector(self.options['component_list'])

    def value(self):
        result = {}
        for label, widget in self.widgets.items():
            result[label] = widget()
        return result<|MERGE_RESOLUTION|>--- conflicted
+++ resolved
@@ -1,23 +1,14 @@
 # :coding: utf-8
 # :copyright: Copyright (c) 2019 ftrack
 
-<<<<<<< HEAD
-import os
-from functools import partial
-import ftrack
-from QtExt import QtWidgets
-from ftrack_connect_pipeline.client.widgets.simple import BaseWidget
-=======
 from qtpy import QtWidgets
 from ftrack_connect_pipeline.client.widgets.simple import SimpleWidget
->>>>>>> 929aa84d
 
 from ftrack_connect.ui.widget import entity_selector
 from ftrack_connect.ui.widget import asset_options
 from ftrack_connect.ui.widget import context_selector
 from ftrack_connect.ui.widget import list_assets_table
 from ftrack_connect.ui.widget import component_table
-
 
 # dummy wrap to make old class work
 class ConnectorWrapper(object):
@@ -29,69 +20,54 @@
         return "foobar"
 
 
-class PublishContextWidget(BaseWidget):
+class PublishContextWidget(SimpleWidget):
     def __init__(self, parent=None, session=None, data=None, name=None, description=None, options=None):
+        self.assetOptions = None
+        self.entitySelector = None
         super(PublishContextWidget, self).__init__(parent=parent, session=session, data=data, name=name, description=description, options=options)
+        self.entitySelector.entityChanged.connect(self.assetOptions.setEntity)
 
-    def build(self):
-        '''build function widgets.'''
-        super(PublishContextWidget, self).build()
+    def _build_context_id_selector(self):
+        option_layout = QtWidgets.QHBoxLayout()
+        option_layout.setContentsMargins(0, 0, 0, 0)
+
+        self.layout().addLayout(option_layout)
+        self.entitySelector = entity_selector.EntitySelector()
+        option_layout.addWidget(self.entitySelector)
+        self.widget_options['context_id'] = self.entitySelector
+
+    def _build_asset_selector(self):
+        option_layout = QtWidgets.QFormLayout()
+        option_layout.setContentsMargins(0, 0, 0, 0)
+
+        self.assetOptions = asset_options.AssetOptions()
+        self.entitySelector.entityChanged.connect(self.assetOptions.setEntity)
+        self.assetOptions.assetTypeSelector.setDisabled(True)
+
+        option_layout.addRow('Asset', self.assetOptions.radioButtonFrame)
+        option_layout.addRow('Existing asset', self.assetOptions.existingAssetSelector)
+        option_layout.addRow('Type', self.assetOptions.assetTypeSelector)
+        option_layout.addRow('Name', self.assetOptions.assetNameLineEdit)
+        self.assetOptions.initializeFieldLabels(option_layout)
+
+        self.widget_options['asset_name'] = self.assetOptions
+        self.layout().addLayout(option_layout, stretch=0)
+
+    def build_options(self, options):
         self._build_context_id_selector()
         self._build_asset_selector()
 
-    def get_current_context(self):
-        '''return an api object representing the current context.'''
-        context_id = os.getenv(
-            'FTRACK_CONTEXTID',
-                os.getenv('FTRACK_TASKID',
-                    os.getenv('FTRACK_SHOTID'
-                )
-            )
-        )
-        current_entity = ftrack.Task(context_id)
-        return current_entity
-
-    def post_build(self):
-        '''hook events'''
-        self.entitySelector.entityChanged.connect(self.assetOptions.setEntity)
-
-    def _set_context_option_result(self, entity, key):
-        self.set_option_result(entity.getId(), key=key)
-
-    def _build_context_id_selector(self):
-        self.context_layout = QtWidgets.QHBoxLayout()
-        self.context_layout.setContentsMargins(0, 0, 0, 0)
-
-        self.layout().addLayout(self.context_layout)
-        current_context = self.get_current_context()
-        self.entitySelector = entity_selector.EntitySelector()
-        self.entitySelector.setEntity(current_context)
-
-        self.context_layout.addWidget(self.entitySelector)
-        update_fn = partial(self._set_context_option_result, key='context_id')
-
-        self.entitySelector.entityChanged.connect(update_fn)
-        self.set_option_result(self.get_current_context().getId(), 'context_id')
-
-    def _build_asset_selector(self):
-        self.asset_layout = QtWidgets.QFormLayout()
-        self.asset_layout.setContentsMargins(0, 0, 0, 0)
-
-        self.assetOptions = asset_options.AssetOptions()
-        self.assetOptions.assetTypeSelector.setDisabled(True)
-
-        self.asset_layout.addRow('Asset', self.assetOptions.radioButtonFrame)
-        self.asset_layout.addRow('Existing asset', self.assetOptions.existingAssetSelector)
-        self.asset_layout.addRow('Type', self.assetOptions.assetTypeSelector)
-        self.asset_layout.addRow('Name', self.assetOptions.assetNameLineEdit)
-        self.assetOptions.initializeFieldLabels(self.asset_layout)
-
-        self.layout().addLayout(self.asset_layout, stretch=0)
-        update_fn = partial(self.set_option_result, key='asset_name')
-        self.assetOptions.assetNameLineEdit.textEdited.connect(update_fn)
+    def extract_options(self):
+        result = {}
+        for label, widget in self.widget_options.items():
+            if label == 'context_id':
+                result[label] = widget._entity.getId()
+            else:
+                result[label] = widget.getAssetName()
+        return result
 
 
-class LoadContextWidget(BaseWidget):
+class LoadContextWidget(SimpleWidget):
 
     def __init__(self, parent=None, session=None, data=None, name=None, description=None, options=None):
         self._connector_wrapper = ConnectorWrapper(session)
@@ -138,15 +114,14 @@
         self.componentTableWidget.setAssetVersion(assetVid)
 
     def _build_component_selector(self, value):
-        self.widgets['component_list'] = self.selectedComponents
+        self.widget_options['component_list'] = self.selectedComponents
 
-    def build(self):
-        super(LoadContextWidget, self).build()
+    def build_options(self, options):
         self._build_others()
-        self._build_component_selector(self.options['component_list'])
+        self._build_component_selector(options['component_list'])
 
-    def value(self):
+    def extract_options(self):
         result = {}
-        for label, widget in self.widgets.items():
+        for label, widget in self.widget_options.items():
             result[label] = widget()
         return result