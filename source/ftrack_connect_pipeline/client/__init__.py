# :coding: utf-8
# :copyright: Copyright (c) 2019 ftrack

import time
import logging
import copy
import ftrack_api
import python_jsonschema_objects as pjo

from ftrack_connect_pipeline import constants


class HostConnection(object):

    @property
    def definitions(self):
        return self._raw_host_data['definitions']

    @property
    def id(self):
        return self._raw_host_data['host_id']

    @property
    def host_definitions(self):
        return self._raw_host_data['host_id'].split("-")[0].split(".")

    def __repr__(self):
        return '<HostConnection: {}>'.format(self.id)

    def __hash__(self):
        return hash(self.id)

    def __eq__(self, other):
        return self.__hash__() == other.__hash__()

    def __init__(self, event_manager, host_data):
        '''Initialise with *event_manager* , and *host_data*

        *event_manager* should be the
        :class:`ftrack_connect_pipeline.event.EventManager`instance to
        communicate to the event server.

        *host_data* Diccionary containing the host information.
        '''
        self.logger = logging.getLogger(
            '{0}.{1}'.format(__name__, self.__class__.__name__)
        )

        copy_data = copy.deepcopy(host_data)

        self.session = event_manager.session
        self._event_manager = event_manager
        self._raw_host_data = copy_data

        self.on_client_notification()

    def run(self, data):
        '''Send *data* to the host through the PIPELINE_HOST_RUN topic.'''
        event = ftrack_api.event.base.Event(
            topic=constants.PIPELINE_HOST_RUN,
            data={
                'pipeline': {
                    'host_id': self.id,
                    'data': data,
                }
            }
        )
        self._event_manager.publish(
            event,
        )

    def _notify_client(self, event):
        '''callback to notify the client with the *event* data'''
        data = event['data']['pipeline']['data']
        status = event['data']['pipeline']['status']
        plugin_name = event['data']['pipeline']['plugin_name']
        widget_ref = event['data']['pipeline']['widget_ref']
        message = event['data']['pipeline']['message']

        if constants.status_bool_mapping[status]:
            self.logger.info('plugin_name: {} \n status: {} \n result: {} \n '
                             'message: {}'.format(plugin_name, status,
                                                  data, message))

        if status == constants.ERROR_STATUS or \
                status == constants.EXCEPTION_STATUS:
            raise Exception('An error occurred during the execution of the '
                            'plugin name {} \n message: {} \n data: {}'.format(
                plugin_name, message, data))

    def on_client_notification(self):
        '''Subscribe to PIPELINE_CLIENT_NOTIFICATION topic to recibe client
        notifications from the host'''
        self.session.event_hub.subscribe(
            'topic={} and data.pipeline.hostid={}'.format(
                constants.PIPELINE_CLIENT_NOTIFICATION,
                self._raw_host_data['host_id']),
            self._notify_client
        )


class Client(object):
    '''
    Base client class.
    '''

    @property
    def connected(self):
        '''Return bool of client connected to a host'''
        return self._connected

    @property
    def hosts(self):
        '''Return the current list of hosts'''
        return self._host_list

    def __init__(self, event_manager, ui=None):
        '''Initialise with *event_manager* , and optional *ui* List

        *event_manager* should be the
        :class:`ftrack_connect_pipeline.event.EventManager`instance to
        communicate to the event server.

        *ui* List of valid ui compatibilities.
        '''
        self._packages = {}
        self._current = {}
        self.ui = [constants.UI]

        ui = ui or []
        self.ui.extend(ui)
        self.ui = list(set(self.ui))

        self._host_list = []
        self._connected = False

        self.__callback = None
        self.logger = logging.getLogger(
            __name__ + '.' + self.__class__.__name__
        )
        self.event_manager = event_manager
        self.session = event_manager.session

<<<<<<< HEAD
    def discover_hosts(self, time_out=5):
=======
    def discover_hosts(self, time_out=3):
        '''Returns a list of discovered hosts during the optional *time_out*'''
>>>>>>> e32dd9cb
        # discovery host loop and timeout.
        start_time = time.time()
        self.logger.info('time out set to {}:'.format(time_out))
        if not time_out:
            self.logger.warning(
                'Running client with no time out.'
                'Will not stop until discover a host.'
                'Terminate with: Ctrl-C'
            )

        while not self.hosts:
            delta_time = time.time() - start_time

            if time_out and delta_time >= time_out:
                self.logger.warning('Could not discover any host.')
                break

            self._discover_hosts()

        if self.__callback and self.hosts:
            self.__callback(self.hosts)

        return self.hosts

    def _host_discovered(self, event):
        '''callback, adds new hosts connection from the given *event*'''
        if not event['data']:
            return
        host_connection = HostConnection(self.event_manager, event['data'])
        if host_connection not in self.hosts:
            self._host_list.append(host_connection)

        self._connected = True

    def _discover_hosts(self):
        '''Event to discover new available hosts.'''
        self._host_list = []
        discover_event = ftrack_api.event.base.Event(
            topic=constants.PIPELINE_DISCOVER_HOST
        )

        self.event_manager.publish(
            discover_event,
            callback=self._host_discovered
        )

<<<<<<< HEAD
    def on_ready(self, callback, time_out=5):
=======
    def on_ready(self, callback, time_out=3):
        '''calls the given *callback* when host is been discovered with the
        optional *time_out*

        *callback* Function to call when a host has been discovered

        *time_out* Optional time out time to look for a host

        '''
>>>>>>> e32dd9cb
        self.__callback = callback
        self.discover_hosts(time_out=time_out)<|MERGE_RESOLUTION|>--- conflicted
+++ resolved
@@ -141,12 +141,8 @@
         self.event_manager = event_manager
         self.session = event_manager.session
 
-<<<<<<< HEAD
-    def discover_hosts(self, time_out=5):
-=======
     def discover_hosts(self, time_out=3):
         '''Returns a list of discovered hosts during the optional *time_out*'''
->>>>>>> e32dd9cb
         # discovery host loop and timeout.
         start_time = time.time()
         self.logger.info('time out set to {}:'.format(time_out))
@@ -193,9 +189,6 @@
             callback=self._host_discovered
         )
 
-<<<<<<< HEAD
-    def on_ready(self, callback, time_out=5):
-=======
     def on_ready(self, callback, time_out=3):
         '''calls the given *callback* when host is been discovered with the
         optional *time_out*
@@ -205,6 +198,5 @@
         *time_out* Optional time out time to look for a host
 
         '''
->>>>>>> e32dd9cb
         self.__callback = callback
         self.discover_hosts(time_out=time_out)