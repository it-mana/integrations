--- conflicted
+++ resolved
@@ -4,6 +4,7 @@
 import time
 import logging
 import copy
+from six import string_types
 import ftrack_api
 from ftrack_connect_pipeline import utils
 from ftrack_connect_pipeline import constants
@@ -155,12 +156,8 @@
 
     @context.setter
     def context(self, context_id):
-<<<<<<< HEAD
-        if not isinstance(context_id, str):
-=======
         ''' Sets the context id. '''
-        if not isinstance(context_id, basestring):
->>>>>>> 5119e19c
+        if not isinstance(context_id, string_types):
             raise ValueError('Context should be in form of a string.')
 
         self._context_id = context_id
