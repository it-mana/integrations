--- conflicted
+++ resolved
@@ -55,12 +55,8 @@
         return self._raw_host_data['host_name']
 
     @property
-<<<<<<< HEAD
-    def host_definitions(self):
+    def host_types(self):
         '''Returns the list of compatible host for the current definitions.'''
-=======
-    def host_types(self):
->>>>>>> a53672cb
         return self._raw_host_data['host_id'].split("-")[0].split(".")
 
     def __del__(self):
@@ -121,12 +117,8 @@
     Base client class.
     '''
 
-<<<<<<< HEAD
-    ui = [constants.UI]
+    ui_types = [constants.UI_TYPE]
     '''Compatible UI for this client.'''
-=======
-    ui_types = [constants.UI_TYPE]
->>>>>>> a53672cb
     definition_filter = None
     '''Use only definitions that matches the definition_filter'''
 
@@ -227,14 +219,10 @@
         self.logger.info('Initialising {}'.format(self))
 
     def discover_hosts(self, time_out=3):
-<<<<<<< HEAD
         '''
         Find for available hosts during the optional *time_out* and Returns
-        a list of discovered :class:`~ftrack_connect_pipeline.host.HOST`.
-        '''
-=======
-        '''Returns a list of discovered host_connections during the optional *time_out*'''
->>>>>>> a53672cb
+        a list of discovered :class:`~ftrack_connect_pipeline.client.HostConnection`.
+        '''
         # discovery host loop and timeout.
         start_time = time.time()
         self.logger.info('time out set to {}:'.format(time_out))
@@ -260,7 +248,6 @@
         return self.host_connections
 
     def _host_discovered(self, event):
-<<<<<<< HEAD
         '''
         Callback, add the :class:`~ftrack_connect_pipeline.client.HostConnection`
         of the new discovered :class:`~ftrack_connect_pipeline.host.HOST` from
@@ -268,9 +255,6 @@
 
         *event*: :class:`ftrack_api.event.base.Event`
         '''
-=======
-        '''callback, adds new host_connections connection from the given *event*'''
->>>>>>> a53672cb
         if not event['data']:
             return
         host_connection = HostConnection(self._event_manager, event['data'])
@@ -280,18 +264,13 @@
         self._connected = True
 
     def _discover_hosts(self):
-<<<<<<< HEAD
         '''
         Publish an event with the topic
         :py:data:`~ftrack_connect_pipeline.constants.PIPELINE_DISCOVER_HOST`
         with the callback
         py:meth:`~ftrack_connect_pipeline.client._host_discovered`
         '''
-        self._host_list = []
-=======
-        '''Event to discover new available host_connections.'''
         self._host_connections = []
->>>>>>> a53672cb
         discover_event = ftrack_api.event.base.Event(
             topic=constants.PIPELINE_DISCOVER_HOST
         )
