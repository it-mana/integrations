--- conflicted
+++ resolved
@@ -220,9 +220,6 @@
                     )
                 )
 
-<<<<<<< HEAD
-            if type_ == 'text':
-=======
             if type_ == 'textarea':
                 field = QtWidgets.QTextEdit()
                 if value is not None:
@@ -238,8 +235,7 @@
                     )
                 )
 
-            if type_ in ('number', 'text'):
->>>>>>> 71bdc147
+            if type_ == 'text':
                 field = QtWidgets.QLineEdit()
                 if value is not None:
                     field.insert(unicode(value))
