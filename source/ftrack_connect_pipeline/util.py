--- conflicted
+++ resolved
@@ -188,7 +188,6 @@
     else:
         subprocess.Popen(['xdg-open', directory])
 
-<<<<<<< HEAD
 
 def asset_type_exists(session, asset_type_short):
     # check if any asset exist with the given *asset_type_short*
@@ -231,7 +230,8 @@
             )
         )
     }
-=======
+
+
 def extract_plugin_name_from_record(record):
     '''Return plugin name from pyblish *record*.'''
     # The default label is '', so doing getattr(label, plugin.__name__)
@@ -244,6 +244,7 @@
 
     return plugin_name
 
+
 def extract_error_message_from_record(record):
     '''Return error message from pyblish *record*.'''
     traceback = record['error'].traceback
@@ -253,5 +254,4 @@
     else:
         # If the error message in the traceback is None,
         # default to formatting the exception as a string.
-        return unicode(record['error'])
->>>>>>> ab3bf7cc
+        return unicode(record['error'])