# :coding: utf-8
# :copyright: Copyright (c) 2019 ftrack

<<<<<<< HEAD
UI = 'qt'

# base name
=======
# Base name.
>>>>>>> 371c8e81
_BASE_ = 'ftrack.pipeline'

# Common stages.
CONTEXT = 'context'

# Common events.
CONTEXT_PLUGIN_TOPIC = '{}.{}.{{}}'.format(_BASE_, CONTEXT)

# External events.
REGISTER_ASSET_TOPIC = '{}.asset._register_assets'.format(_BASE_)
PIPELINE_RUN_TOPIC = '{}.host.run'.format(_BASE_)


# Avoid circular dependencies.
from ftrack_connect_pipeline.constants.load import *
from ftrack_connect_pipeline.constants.publish import *
from ftrack_connect_pipeline.constants.environments import *<|MERGE_RESOLUTION|>--- conflicted
+++ resolved
@@ -1,13 +1,9 @@
 # :coding: utf-8
 # :copyright: Copyright (c) 2019 ftrack
 
-<<<<<<< HEAD
 UI = 'qt'
 
-# base name
-=======
 # Base name.
->>>>>>> 371c8e81
 _BASE_ = 'ftrack.pipeline'
 
 # Common stages.
@@ -20,7 +16,6 @@
 REGISTER_ASSET_TOPIC = '{}.asset._register_assets'.format(_BASE_)
 PIPELINE_RUN_TOPIC = '{}.host.run'.format(_BASE_)
 
-
 # Avoid circular dependencies.
 from ftrack_connect_pipeline.constants.load import *
 from ftrack_connect_pipeline.constants.publish import *
