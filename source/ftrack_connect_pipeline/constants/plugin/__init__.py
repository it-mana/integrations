--- conflicted
+++ resolved
@@ -23,10 +23,6 @@
 #: Generic plugin type for action plugins
 _PLUGIN_ACTION_TYPE = 'action'
 #: Generic plugin type for discover plugins
-<<<<<<< HEAD
-_PLUGIN_DISCOVER_TYPE = 'discover'
-=======
 _PLUGIN_DISCOVER_TYPE = 'discover'
 #: Generic plugin type for resolver plugins
-_PLUGIN_RESOLVER_TYPE = 'resolver'
->>>>>>> 890e2f42
+_PLUGIN_RESOLVER_TYPE = 'resolver'