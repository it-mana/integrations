--- conflicted
+++ resolved
@@ -56,22 +56,12 @@
         if not raw_result:
             return
 
-<<<<<<< HEAD
-        result = self._parese_json(raw_result, self.host)
-=======
-        print "on register definition raw---> {}".format(raw_result)
-
         result = self.filter_by_host(raw_result, self.host)
->>>>>>> 84bbd871
 
         if not result:
             return
-
-<<<<<<< HEAD
-        #self.validate_result(result)
-=======
         self.validate_result(result)
->>>>>>> 84bbd871
+
         # validate here
 
         self.__registry = result
@@ -91,11 +81,7 @@
             for definition in values:
                 if definition.get('host') and definition.get('host') != host:
                     idx = json_copy[definition_name].index(definition)
-<<<<<<< HEAD
-                    json_copy[definition_name].pop(idx)
-=======
                     pop_result = json_copy[definition_name].pop(idx)
->>>>>>> 84bbd871
         return json_copy
 
     def register(self):
