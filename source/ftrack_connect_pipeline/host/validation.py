# :coding: utf-8
# :copyright: Copyright (c) 2014-2020 ftrack

import logging
import ftrack_api

from jsonschema import validate as _validate_jsonschema
from ftrack_connect_pipeline import constants

logger = logging.getLogger(__name__)


def get_schema(definition_type, schemas):
    '''
    Returns the schema in the given *schemas* for the given *definition_type*

    *definition_type* : Type of the definition. (asset_manager, publisher...)

    *schemas* : List of schemas.
    '''
    for schema in schemas:
        if definition_type == schema['title'].lower():
            return schema
    return None


def validate_schema(schemas, definition):
    '''
    Validates the schema of the given *definition* from the given *schemas*
    using the _validate_jsonschema function of the jsonschema.validate library.

    *schemas* : List of schemas.

    *definition* : Definition to be validated against the schema.
    '''
    schema = get_schema(definition['type'], schemas)
    _validate_jsonschema(definition, schema)


class PluginDiscoverValidation(object):
    '''Plugin discover validation base class'''

<<<<<<< HEAD
    def __init__(self, session, host):
        '''
=======
    def __init__(self, session, host_types):
        '''Initialise PluginDiscoverValidation with *session*, *host_type*.
>>>>>>> a53672cb

        Initialise PluginDiscoverValidation with instance of
        :class:`ftrack_api.session.Session` and *host_types*.

<<<<<<< HEAD
        *host_types* : List of compatible host types. (maya, python, nuke....)
=======
        *host_type* is a list of valid host definitions.
>>>>>>> a53672cb

        '''
        super(PluginDiscoverValidation, self).__init__()

        self.logger = logging.getLogger(
            __name__ + '.' + self.__class__.__name__
        )

        self.session = session
        self.host_types = host_types

    def validate_publishers_plugins(self, publishers):
        '''
        Validates all the definitions in th given *publishers* definitions
        calling the :meth:`validate_context_plugins`,
        :meth:`validate_components_plugins`,
        :meth:`vaildate_finalizers_plugins`.

        Returns the invalid publisher indices.

        *publishers* : List of publisher definitions.

        '''
        schema_type = 'publisher'
        idxs_to_pop = []
        for definition in publishers:
            valid_definition = True
            # context plugins
            if not self.vaildate_contexts_plugins(
                    definition[constants.CONTEXTS],
                    definition['name'],
                    schema_type
            ):
                valid_definition = False
            if not self.validate_components_plugins(
                    definition[constants.COMPONENTS],
                    definition['name'],
                    schema_type
            ):
                valid_definition = False
            if not self.vaildate_finalizers_plugins(
                    definition[constants.FINALIZERS],
                    definition['name'],
                    schema_type
            ):
                valid_definition = False
            if not valid_definition:
                idx = publishers.index(definition)
                idxs_to_pop.append(idx)
                self.logger.warning(
                    'The definition {} from type {} contains invalid plugins '
                    'and will not be used'.format(
                        definition['name'], 'publisher'
                    )
                )

        return idxs_to_pop or None

    def validate_loaders_plugins(self, loaders):
        '''
        Validates all the definitions in th given *loaders* definitions
        calling the :meth:`validate_context_plugins`,
        :meth:`validate_components_plugins`,
        :meth:`vaildate_finalizers_plugins`.

        Returns the invalid loader indices.

        *loaders* : List of loader definitions.

        '''
        schema_type = 'loader'
        idxs_to_pop = []
        for definition in loaders:
            valid_definition = True
            # context plugins
            if not self.vaildate_contexts_plugins(
                    definition[constants.CONTEXTS],
                    definition['name'],
                    schema_type
            ):
                valid_definition = False
            if not self.validate_components_plugins(
                    definition[constants.COMPONENTS],
                    definition['name'],
                    schema_type
            ):
                valid_definition = False
            if not self.vaildate_finalizers_plugins(
                    definition[constants.FINALIZERS],
                    definition['name'],
                    schema_type
            ):
                valid_definition = False
            if not valid_definition:
                idx = loaders.index(definition)
                idxs_to_pop.append(idx)
                self.logger.warning(
                    'The definition {} from type {} contains invalid plugins '
                    'and will not be used'.format(
                        definition['name'], 'publisher'
                    )
                )

        return idxs_to_pop or None

    def vaildate_contexts_plugins(
            self, context_stage, definition_name, schema_type
    ):
        '''
        Validates plugins in the given *context_stage* running the
        :meth:`_discover_plugin`

        *context_stage* : Dictionary with the plugins definition of the context
        stage.

        *definition_name* : Name of the current definition.

        *schema_type* : Schema type of the current definition.

        '''
        is_valid = True
        stage_name = context_stage['name']
        plugin_type = '{}.{}'.format(schema_type, stage_name)
        for context_plugin in context_stage['plugins']:
            if not self._discover_plugin(context_plugin,
                                         plugin_type):
                is_valid = False
                self.logger.warning(
                    'Could not discover plugin {} of type {} for stage {}'
                    ' in {}'.format(
                        context_plugin['plugin'], plugin_type, stage_name,
                        definition_name
                    )
                )
        return is_valid

    def validate_components_plugins(
            self, components_list, definition_name, schema_type
    ):
        '''
        Validates all the plugins in all the stages for the given
        *components_list* running the :meth:`_discover_plugin`

        *components_list* : Dictionary with the stages and plugins definition
        of all the components.

        *definition_name* : Name of the current definition.

        *schema_type* : Schema type of the current definition.

        '''
        # components plugins
        is_valid = True
        for component in components_list:
            for component_stage in component['stages']:
                stage_name = component_stage['name']
                plugin_type = '{}.{}'.format(schema_type, stage_name)
                for component_plugin in component_stage['plugins']:
                    if not self._discover_plugin(component_plugin, plugin_type):
                        is_valid = False
                        self.logger.warning(
                            'Could not discover plugin {} of type {} for '
                            'stage {} in {}'.format(
                                component_plugin['plugin'],
                                plugin_type,
                                stage_name,
                                definition_name
                            )
                        )
        return is_valid

    def vaildate_finalizers_plugins(
            self, finalizer_stage, definition_name, schema_type
    ):
        '''
        Validates plugins in the given *finalizer_stage* running the
        :meth:`_discover_plugin`

        *finalizer_stage* : Dictionary with the plugins definition of the
        finalizer stage.

        *definition_name* : Name of the current definition.

        *schema_type* : Schema type of the current definition.

        '''
        is_valid = True
        stage_name = finalizer_stage['name']
        plugin_type = '{}.{}'.format(schema_type, stage_name)
        for publisher_plugin in finalizer_stage['plugins']:
            if not self._discover_plugin(publisher_plugin,
                                         plugin_type):
                is_valid = False
                self.logger.warning(
                    'Could not discover plugin {} of type {} '
                    'for {} in {}'.format(
                        publisher_plugin['plugin'], plugin_type, stage_name,
                        definition_name
                    )
                )
        return is_valid

    def _discover_plugin(self, plugin, plugin_type):
        '''
        Publish an event with the topic
        :py:const:`~ftrack_connect_pipeline.constants.PIPELINE_DISCOVER_PLUGIN_TOPIC`
        with the given *plugin* name and *plugin_type* as data to check that the
        pluging can be discovered with no issues.

        Returns the result of the event.

        *plugin* : Plugin definition, a dictionary with the plugin information.

        *plugin_type* : Type of plugin
        '''
        plugin_name = plugin['plugin']
        plugin_result = {}

        for host_type in reversed(self.host_types):
            data = {
                'pipeline': {
                    'plugin_name': plugin_name,
                    'plugin_type': plugin_type,
                    'type': 'plugin',
                    'host_type': host_type
                }
            }

            event = ftrack_api.event.base.Event(
                topic=constants.PIPELINE_DISCOVER_PLUGIN_TOPIC,
                data=data
            )

            plugin_result = self.session.event_hub.publish(
                event,
                synchronous=True
            )


            if plugin_result:
                plugin_result = plugin_result[0]
                self.logger.info(
                    'plugin {} found for definition host {}'.format(
                        plugin_name, host_type
                    )
                )

                status_event = {
                    'plugin_name': plugin_name,
                    'plugin_type': plugin_type,
                    'status': constants.DEFAULT_STATUS,
                    'result': None,
                    'execution_time': 0,
                    'message': "Plugin Ready"
                }
                event = ftrack_api.event.base.Event(
                    topic=constants.PIPELINE_DISCOVER_PLUGIN_TOPIC,
                    data=status_event
                )

                self.session.event_hub.publish(
                    event
                )

                break
            self.logger.warning(
                'plugin {} not found for definition host {}'.format(
                    plugin_name, host_type
                )
            )

        return plugin_result<|MERGE_RESOLUTION|>--- conflicted
+++ resolved
@@ -40,22 +40,13 @@
 class PluginDiscoverValidation(object):
     '''Plugin discover validation base class'''
 
-<<<<<<< HEAD
-    def __init__(self, session, host):
-        '''
-=======
     def __init__(self, session, host_types):
-        '''Initialise PluginDiscoverValidation with *session*, *host_type*.
->>>>>>> a53672cb
+        '''
 
         Initialise PluginDiscoverValidation with instance of
         :class:`ftrack_api.session.Session` and *host_types*.
 
-<<<<<<< HEAD
         *host_types* : List of compatible host types. (maya, python, nuke....)
-=======
-        *host_type* is a list of valid host definitions.
->>>>>>> a53672cb
 
         '''
         super(PluginDiscoverValidation, self).__init__()
