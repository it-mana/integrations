--- conflicted
+++ resolved
@@ -21,8 +21,7 @@
     engine_type = 'asset_manager'
     '''Engine type for this engine class'''
 
-<<<<<<< HEAD
-    def __init__(self, event_manager, host, hostid, asset_type=None):
+    def __init__(self, event_manager, host_types, host_id, asset_type=None):
         '''
         Initialise HostConnection with instance of
         :class:`~ftrack_connect_pipeline.event.EventManager` , and *host*,
@@ -35,12 +34,6 @@
         *asset_type* : Default None. If engine is initialized to publish or load, the asset
         type should be specified.
         '''
-
-=======
-    def __init__(self, event_manager, host_types, host_id, asset_type=None):
-        '''Initialise AssetManagerEngine with *event_manager*, *host*, *hostid*
-        and *asset_type*'''
->>>>>>> a53672cb
         super(AssetManagerEngine, self).__init__(
             event_manager, host_types, host_id, asset_type=asset_type
         )
