# :coding: utf-8
# :copyright: Copyright (c) 2014-2020 ftrack

import logging
import ftrack_api
from ftrack_connect_pipeline import constants
from ftrack_connect_pipeline.host.engine.base_load_publish import BaseLoaderPublisherEngine


class PublisherEngine(BaseLoaderPublisherEngine):
    engine_type = 'publisher'

<<<<<<< HEAD
    def __init__(self, event_manager, host, hostid, asset_type):
=======
    def __init__(self, event_manager, host_types, host_id, asset_type):
        '''Initialise publisherEngine with *event_manager*, *host*, *host_id* and
        *asset_type*'''
>>>>>>> a53672cb
        super(PublisherEngine, self).__init__(
            event_manager, host_types, host_id, asset_type
        )


<|MERGE_RESOLUTION|>--- conflicted
+++ resolved
@@ -10,13 +10,7 @@
 class PublisherEngine(BaseLoaderPublisherEngine):
     engine_type = 'publisher'
 
-<<<<<<< HEAD
-    def __init__(self, event_manager, host, hostid, asset_type):
-=======
     def __init__(self, event_manager, host_types, host_id, asset_type):
-        '''Initialise publisherEngine with *event_manager*, *host*, *host_id* and
-        *asset_type*'''
->>>>>>> a53672cb
         super(PublisherEngine, self).__init__(
             event_manager, host_types, host_id, asset_type
         )
