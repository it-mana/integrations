--- conflicted
+++ resolved
@@ -10,13 +10,7 @@
 class LoaderEngine(BaseLoaderPublisherEngine):
     engine_type = 'loader'
 
-<<<<<<< HEAD
-    def __init__(self, event_manager, host, hostid, asset_type):
-=======
     def __init__(self, event_manager, host_types, host_id, asset_type):
-        '''Initialise LoaderEngine with *event_manager*, *host*, *hostid* and
-        *asset_type*'''
->>>>>>> a53672cb
         super(LoaderEngine, self).__init__(
             event_manager, host_types, host_id, asset_type
         )
