# :coding: utf-8
# :copyright: Copyright (c) 2014-2020 ftrack

import logging
import ftrack_api
from ftrack_connect_pipeline import constants
from ftrack_connect_pipeline.host.engine import BaseEngine


class BaseLoaderPublisherEngine(BaseEngine):
    '''
    Base Loader and Publisher Engine class.
    '''
    engine_type = 'loader_publisher'
    '''Engine type for this engine class'''

<<<<<<< HEAD
    def __init__(self, event_manager, host, hostid, asset_type):
        '''
        Initialise HostConnection with instance of
        :class:`~ftrack_connect_pipeline.event.EventManager` , and *host*,
        *hostid* and *asset_type*

        *host* : Host type.. (ex: python, maya, nuke....)

        *hostid* : Host id.

        *asset_type* : Asset type should be specified.
        '''
=======
    def __init__(self, event_manager, host_types, host_id, asset_type):
        '''Initialise LoaderEngine with *event_manager*, *host*, *hostid* and
        *asset_type*'''
>>>>>>> a53672cb
        super(BaseLoaderPublisherEngine, self).__init__(
            event_manager, host_types, host_id, asset_type
        )

    def run_context(self, context_stage):
        '''
        Returns the :const:`~ftrack_connnect_pipeline.constants.status` and the
        result of executing the plugins of the given *context_stage* with the
        :meth:`_run_plugin`

        *context_stage* : Context stage of dictionary of a valid definition.
        '''
        statuses = []
        results = {}

        stage_name = context_stage['name']
        plugin_type = '{}.{}'.format(self.engine_type, stage_name)
        for plugin in context_stage['plugins']:
            result = None
            asset_name = plugin['options'].get('asset_name')
            if not asset_name:
                result = "Asset name isn't valid"
                status = constants.ERROR_STATUS
            else:
                status, method_result = self._run_plugin(
                    plugin, plugin_type,
                    options=plugin['options']
                )
                if method_result:
                    result = method_result.get(method_result.keys()[0])

            bool_status = constants.status_bool_mapping[status]
            if not bool_status:
                raise Exception(
                    'An error occurred during the execution of the context '
                    'plugin {}\n stage: {} \n status: {} \n result: {}'.format(
                        plugin['plugin'], stage_name, status, result)
                )

            statuses.append(bool_status)
            results.update(result)

        return statuses, results

    def run_component(
            self, component_name, component_stages, context_data, stages_order
    ):
        '''
        Returns the :const:`~ftrack_connnect_pipeline.constants.status` and the
        result of executing the plugins with the :meth:`_run_plugin` of the
        given *component_stages* of the given  *component_name* with the
        given *stages_order* and the given *context_data*

        *component_name* : Component name where we are working on

        *component_stages* : Stages of the component name. (Collector,
        validator...)

        *context_data* : Data returned from the execution of the context plugin.

        *stages_order* : Order of the *component_stages* to be executed
        '''

        results = {}
        statuses = {}

        for component_stage in component_stages:
            for stage_name in stages_order:
                if stage_name != component_stage['name']:
                    continue

                plugins = component_stage['plugins']

                if not plugins:
                    continue

                plugin_type = '{}.{}'.format(self.engine_type, stage_name)

                collected_data = results.get(constants.COLLECTOR, [])
                stages_result = []
                stage_status = []

                for plugin in plugins:
                    result = None
                    plugin_options = plugin['options']
                    plugin_options['component_name'] = component_name
                    status, method_result = self._run_plugin(
                        plugin, plugin_type,
                        data=collected_data,
                        options=plugin_options,
                        context=context_data
                    )
                    if method_result:
                        result = method_result.get(method_result.keys()[0])
                    bool_status = constants.status_bool_mapping[status]
                    stage_status.append(bool_status)
                    if isinstance(result, list):
                        stages_result.extend(result)
                    else:
                        stages_result.append(result)
                    if not bool_status:
                        self.logger.error(
                            'An error occurred during the execution of the '
                            'component plugin {} \n status: {} \n '
                            'result: {}'.format(
                                plugin['plugin'], status, result
                            )
                        )

                results[stage_name] = stages_result
                statuses[stage_name] = all(stage_status)
                if not statuses[stage_name]:
                    raise Exception(
                        'An error occurred during the execution of '
                        'the stage {} \n status: {} \n result: {}'.format(
                            stage_name, statuses[stage_name], results[stage_name]
                        )
                    )

        return statuses, results

    def run_finalizer(self, finalizer_stage, finalizer_data, context_data):
        '''
        Returns the :const:`~ftrack_connnect_pipeline.constants.status` and the
        result of executing the plugins with the :meth:`_run_plugin` of the
        given *finalizer_stage* with the given *finalizer_data* and the
        given *context_data*

        *finalizer_stage* : Finalizer stage Name (finalizer)

        *finalizer_data* : Collected data from the execution of the output stage
        or post_import stage of the previously executed components.

        *context_data* : Data returned from the execution of the context plugin.
        '''
        statuses = []
        results = []

        stage_name = finalizer_stage['name']
        plugin_type = '{}.{}'.format(self.engine_type, stage_name)
        for plugin in finalizer_stage['plugins']:
            result = None
            status, method_result = self._run_plugin(
                plugin, plugin_type,
                data=finalizer_data,
                options=plugin['options'],
                context=context_data
            )
            if method_result:
                result = method_result.get(method_result.keys()[0])
            bool_status = constants.status_bool_mapping[status]
            if not bool_status:
                raise Exception(
                    'An error occurred during the execution of the finalizer '
                    'plugin {}\n stage: {} \n status: {} \n result: {}'.format(
                        plugin['plugin'], stage_name, status, result)
                )
            statuses.append(bool_status)
            results.append(result)

        return statuses, results

    def run_definition(self, data):
        '''
        Runs the whole definition from the provided *data*.
        Call the methods :meth:`run_context` , :meth:`run_components` and
        :meth:`run_finalizer`. Raises Exceptions if any of this methods fails.

        *data* : pipeline['data'] provided from the client host connection at
        :meth:`~ftrack_connect_pipeline.client.HostConnection.run` Should be a
        valid definition.
        '''

        context_plugins = data[constants.CONTEXTS]
        context_status, context_result = self.run_context(context_plugins)
        if not all(context_status):
            raise Exception('An error occurred during the execution of the '
                            'context')
        context_result['asset_type'] = self.asset_type

        components = data[constants.COMPONENTS]
        components_result = []
        components_status = []

        for component in components:
            component_name = component['name']
            component_stages = component['stages']
            component_enabled = component['enabled']
            if not component_enabled:
                self.logger.info(
                    'Skipping component {} as it been disabled'.format(
                        component_name
                    )
                )
                continue

            component_status, component_result = self.run_component(
                component_name, component_stages, context_result,
                data['_config']['stage_order']
            )

            if not all(component_status.values()):
                raise Exception('An error occurred during the execution of the '
                                'component name {}'.format(component_name))

            components_status.append(component_status)
            components_result.append(component_result)

        finalizer_plugins = data[constants.FINALIZERS]
        finalizer_data = {}
        for item in components_result:
            last_component = constants.OUTPUT
            if constants.POST_IMPORT in item.keys():
                last_component = constants.POST_IMPORT
            for output in item.get(last_component):
                if not output:
                    continue

                for key, value in output.items():
                    finalizer_data[key] = value

        finalizers_status, finalizers_result = self.run_finalizer(
            finalizer_plugins, finalizer_data, context_result
        )
        if not all(finalizers_status):
            raise Exception('An error occurred during the execution of the '
                            'finalizers')

        return True

<|MERGE_RESOLUTION|>--- conflicted
+++ resolved
@@ -14,8 +14,7 @@
     engine_type = 'loader_publisher'
     '''Engine type for this engine class'''
 
-<<<<<<< HEAD
-    def __init__(self, event_manager, host, hostid, asset_type):
+    def __init__(self, event_manager, host_types, host_id, asset_type):
         '''
         Initialise HostConnection with instance of
         :class:`~ftrack_connect_pipeline.event.EventManager` , and *host*,
@@ -27,11 +26,6 @@
 
         *asset_type* : Asset type should be specified.
         '''
-=======
-    def __init__(self, event_manager, host_types, host_id, asset_type):
-        '''Initialise LoaderEngine with *event_manager*, *host*, *hostid* and
-        *asset_type*'''
->>>>>>> a53672cb
         super(BaseLoaderPublisherEngine, self).__init__(
             event_manager, host_types, host_id, asset_type
         )
