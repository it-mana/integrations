--- conflicted
+++ resolved
@@ -30,7 +30,7 @@
 class Host(object):
 
     host = [constants.HOST]
-    asset_manager_engine = engine.AssetManagerEngine
+    asset_manager_engine = host_engine.AssetManagerEngine
 
     def __repr__(self):
         return '<Host:{0}>'.format(self.hostid)
@@ -94,16 +94,7 @@
 
         runner_result = engine_runner.run(data)
 
-        # TODO: What is this for ? :|
-
-<<<<<<< HEAD
-        return runnerResult
-=======
-        if data.get('plugin_type') != plugin_const._PLUGIN_DISCOVER_TYPE:
-            self._refresh_asset_manager()
-
         return runner_result
->>>>>>> dd0c924d
 
     def _refresh_asset_manager(self):
         event = ftrack_api.event.base.Event(
@@ -120,18 +111,21 @@
     def _run_change_asset_version(self, event):
         data = event['data']['pipeline']
 
-        engine_runner = self.get_engine_runner(
-            self.asset_manager_engine.__name__
-        )
-
-        runnerResult = engine_runner.change_asset_version(data)
-
-        if runnerResult == False:
+        EngineRunnerCls = getattr(
+            host_engine, self.asset_manager_engine.__name__
+        )
+
+        engine_runner = EngineRunnerCls(self._event_manager, self.host,
+                                        self.hostid)
+
+        runner_result = engine_runner.change_asset_version(data)
+
+        if runner_result == False:
             self.logger.error(
                 "Couldn't run the action for the data {}".format(data)
             )
 
-        result = {'result':runnerResult, 'host_id': self.hostid}
+        result = {'result':runner_result, 'host_id': self.hostid}
 
         return result
 
