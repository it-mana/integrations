import os
import re
import logging
import glob

from QtExt import QtGui

import hiero
from hiero.core.VersionScanner import VersionScanner
from ftrack_connect.session import get_shared_session

session = get_shared_session()
logger = logging.getLogger(__name__)
logger.setLevel(logging.DEBUG)


current_ftrack_location = session.pick_location()


def register_versioning_overrides():

    logger.debug('register_versioning_overrides')

    # We want to redefine some of the methods of VersionScanner,
    # but may still need to use the default functionality within our custom methods.
    # Therefore, we need to save a reference to the default methods, and then we will be able to call them from ours.
    if not hasattr(VersionScanner, '_default_findVersionFiles'):
        VersionScanner._default_findVersionFiles = VersionScanner.findVersionFiles
        VersionScanner.findVersionFiles = ftrack_find_version_files

    if not hasattr(VersionScanner, '_default_insertClips'):
        VersionScanner._default_insertClips = VersionScanner.insertClips
        VersionScanner.insertClips = ftrack_insert_clips

    if not hasattr(VersionScanner, '_default_filterVersion'):
        VersionScanner._default_filterVersion = VersionScanner.filterVersion
        VersionScanner.filterVersion = ftrack_filter_version

    if not hasattr(VersionScanner, '_default_createClip'):
        VersionScanner._default_createClip = VersionScanner.createClip
        VersionScanner.createClip = ftrack_create_clip

    VersionScanner._ftrack_component_reference = []

    hiero.core.events.registerInterest('kShowContextMenu/kTimeline', customise_menu)


def customise_menu(event):
    actions = event.menu.actions()
    for action in actions:
        if action.text() in ['Version', 'Export...']:
            action.setIcon(QtGui.QPixmap(':ftrack/image/default/ftrackLogoColor'))


def add_ftrack_build_tag(clip, component):
    version = component['version']

    existingTag = None
    for tag in clip.tags():
        if (
                tag.metadata().hasKey('tag.provider') and
                tag.metadata()['tag.provider'] == 'ftrack' and
                tag.metadata().hasKey('tag.component_name') and
                tag.metadata()['tag.component_name'] == component['name']
        ):
            existingTag = tag
            break

    if existingTag:
        return

    tag = hiero.core.Tag(
        'ftrack-reference-{0}'.format(component['name']),
        ':/ftrack/image/default/ftrackLogoColor',
        False
    )
    tag.metadata().setValue('tag.provider', 'ftrack')
    tag.metadata().setValue('tag.component_id', component['id'])
    tag.metadata().setValue('tag.version_id', version['id'])
    tag.metadata().setValue('tag.version_number', str(version['version']))
    tag.metadata().setValue('tag.component_name', str(component['name']))
    # tag.setVisible(False)
    clip.addTag(tag)
<<<<<<< HEAD
    clip_name = '{}_v{:03}'.format(component['name'], component['version']['version'])
    logger.info('Setting clip {} to name {}'.format(clip, clip_name))
    clip.setName(clip_name)
    return clip

=======
    clip.setName('{}/v{:03}'.format(component['name'], component['version']['version']))
>>>>>>> 4237cc3c


# Utility functions
def get_ftrack_tag(clip):
    # tags are stored in the source clip
    existingTag = None
    for tag in clip.tags():
        if tag.metadata().hasKey('tag.provider') and tag.metadata()['tag.provider'] == 'ftrack':
            existingTag = tag
            break

    if not existingTag:
        return False
    return existingTag


def add_clip_as_version(clip, binItem, ftrack_component_reference):
    has_tag = get_ftrack_tag(clip)
    component_id = has_tag.metadata()['component_id']
    component = session.get('Component', component_id)
    versionIndex = ftrack_component_reference.index(component)
    targetBinIndex = -1

    binIndex = 0
    for version in binItem.items():
        bin_clip = version.item()
        bin_clip_has_tag = get_ftrack_tag(bin_clip)
        bin_clip_component_id = bin_clip_has_tag.metadata()['component_id']
        bin_clip_component = session.get('Component', bin_clip_component_id)
        bin_clip_index = ftrack_component_reference.index(bin_clip_component)
        set_version_index =  bin_clip_index >= versionIndex
        try:
            if set_version_index:
                targetBinIndex = binIndex
                break
        except:
            pass
        binIndex += 1

    version = hiero.core.Version(clip)
    binItem.addVersion(version, targetBinIndex)
    return version


# Overrides
def ftrack_find_version_files(scannerInstance, version):
    clip = version.item()
    ftrack_tag = get_ftrack_tag(clip)

    if not ftrack_tag:
        return scannerInstance._default_findVersionFiles(scannerInstance, version)

    component_id = ftrack_tag.metadata()['component_id']
    component = session.get('Component', component_id)
    component_name = component['name']
    asset = component['version']['asset']

    unsorted_components = session.query(
        'select name, version.version from Component where version.asset.id is {} and name is {}'.format(
            asset['id'], component_name
        )
    ).all()
    sorted_components = sorted(unsorted_components, key=lambda k: int(k['version']['version']))

    # set paths to an array of dimension of max version

    # max_version = sorted_components[-1]['version']['version']
    scannerInstance._ftrack_component_reference = []

    for component in sorted_components:
        component_avaialble = session.pick_location(component)
        if component_avaialble:
            scannerInstance._ftrack_component_reference.append(component)

    hieroOrderedVersions = scannerInstance._ftrack_component_reference[::-1]

    # Prune out any we already have
    binitem = version.parent()
    filtered_paths = filter(lambda v : scannerInstance.filterVersion(binitem, v), hieroOrderedVersions)
    return filtered_paths


def ftrack_filter_version(scannerInstance, binitem, newVersionFile):
    # We have to see if anything else in the bin has this ref
    bin_ftrack_tag = get_ftrack_tag(binitem.items()[0].item()) # let's check if the first version has it...
    if not bin_ftrack_tag:
        return scannerInstance._default_filterVersion(binitem, newVersionFile)


    for version in binitem.items():
      item = version.item()
      ftrack_tag = get_ftrack_tag(item)
      if ftrack_tag:
          component_id = ftrack_tag.metadata()['component_id']
          if (
                  component_id == newVersionFile['id']
          ):
              return False
    return True


def ftrack_create_clip(scannerInstance, newFilename):
    if newFilename in scannerInstance._ftrack_component_reference:
        is_available = session.pick_location(newFilename)
        if not is_available:
            return

        filepath = current_ftrack_location.get_filesystem_path(newFilename).split()[0]
        clip = hiero.core.Clip(filepath)
        add_ftrack_build_tag(clip, newFilename)
        return clip
    else:
        return scannerInstance._default_createClip(newFilename)


def ftrack_insert_clips(scannerInstance, binItem, clips):
    entities = []
    non_entities = []
    newVersions = []

    for clip in clips:
        has_tags = get_ftrack_tag(clip)
        if not has_tags:
            non_entities.append(clip)
        else:
            entities.append(clip)

    newVersions.extend(scannerInstance._default_insertClips(binItem, non_entities))
    for component in entities:
        version = add_clip_as_version(component, binItem, scannerInstance._ftrack_component_reference)
        newVersions.append(version)

    scannerInstance._ftrack_component_reference = []
    return newVersions

<|MERGE_RESOLUTION|>--- conflicted
+++ resolved
@@ -79,17 +79,13 @@
     tag.metadata().setValue('tag.version_id', version['id'])
     tag.metadata().setValue('tag.version_number', str(version['version']))
     tag.metadata().setValue('tag.component_name', str(component['name']))
+
     # tag.setVisible(False)
     clip.addTag(tag)
-<<<<<<< HEAD
     clip_name = '{}_v{:03}'.format(component['name'], component['version']['version'])
     logger.info('Setting clip {} to name {}'.format(clip, clip_name))
     clip.setName(clip_name)
-    return clip
-
-=======
-    clip.setName('{}/v{:03}'.format(component['name'], component['version']['version']))
->>>>>>> 4237cc3c
+
 
 
 # Utility functions
