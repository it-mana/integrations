--- conflicted
+++ resolved
@@ -156,13 +156,8 @@
         Update the parameters of the ftrack_object. And Return the
         ftrack_object updated
         '''
-<<<<<<< HEAD
         for k, v in list(self.asset_info.items()):
-            cmd.setAttr('{}.{}'.format(ftrack_object, k), l=False)
-=======
-        for k, v in self.asset_info.items():
             cmds.setAttr('{}.{}'.format(ftrack_object, k), l=False)
->>>>>>> 9bf59abc
             if k == asset_const.VERSION_NUMBER:
                 cmds.setAttr('{}.{}'.format(ftrack_object, k), v, l=True)
             elif k == asset_const.REFERENCE_OBJECT:
