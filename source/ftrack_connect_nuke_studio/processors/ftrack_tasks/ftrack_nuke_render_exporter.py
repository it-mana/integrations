# :coding: utf-8
# :copyright: Copyright (c) 2018 ftrack

import os
import re
import copy
<<<<<<< HEAD
from hiero.exporters.FnSubmission import Submission
from hiero.ui.FnUIProperty import *
=======
>>>>>>> 66b7c242

import hiero
import hiero.core.util
from hiero.exporters.FnSubmission import Submission
from hiero.exporters.FnTranscodeExporter import TranscodeExporter, TranscodePreset
from hiero.exporters.FnTranscodeExporterUI import TranscodeExporterUI
from hiero.exporters.FnExternalRender import NukeRenderTask

<<<<<<< HEAD
from ftrack_connect_nuke_studio.processors.ftrack_base.ftrack_base_processor import FtrackProcessorPreset, FtrackProcessor, FtrackProcessorUI
from ftrack_connect_nuke_studio.processors.ftrack_base.ftrack_reviewable import FtrackReviewable
=======
from ftrack_connect_nuke_studio.processors.ftrack_base.ftrack_base_processor import (
    FtrackProcessorPreset,
    FtrackProcessor,
    FtrackProcessorUI
)
>>>>>>> 66b7c242


class FtrackNukeRenderExporter(TranscodeExporter, FtrackReviewable, FtrackProcessor):

    def __init__(self, initDict):
        NukeRenderTask.__init__(self, initDict)
        FtrackProcessor.__init__(self, initDict)
        FtrackReviewable.__init__(self, initDict)

    def addWriteNodeToScript(self, script, rootNode, framerate):
        TranscodeExporter.addWriteNodeToScript(self, script, rootNode, framerate)
        FtrackReviewable.addWriteNodeToScript(self, script, rootNode, framerate)

    def createTranscodeScript(self):
        # This code is taken from TranscodeExporter.__init__
        # in order to output the nuke file in the right place we need to override this.

        self._audioFile = None

        # Figure out the script location
        path = self.resolvedExportPath()
        dirname, filename = os.path.split(path)
        root, ext = os.path.splitext(filename)

        percentmatch = re.search('%\d+d', root)
        if percentmatch:
            percentpad = percentmatch.group()
            root = root.replace(percentpad, '')

        self._root = dirname + '/' + root.rstrip('#').rstrip('.')

        scriptExtension = '.nknc' if hiero.core.isNC() else '.nk'
        self._scriptfile = str(self._root + scriptExtension)

        # self.logger.info('TranscodeExporter writing script to %s', self._scriptfile)

        self._renderTask = None
        if self._submission is not None:
            # Pass the frame range through to the submission.  This is useful for rendering through the frame
            # server, otherwise it would have to evaluate the script to determine it.
            start, end = self.outputRange()
            submissionDict = copy.copy(self._init_dict)
            submissionDict['startFrame'] = start
            submissionDict['endFrame'] = end

            # Create a job on our submission to do the actual rendering.
            self._renderTask = self._submission.addJob(Submission.kNukeRender, submissionDict, self._scriptfile)
            # # ensure sub tasks do not create folders
            self._renderTask._makePath = FtrackProcessor._makePath(self)

    def updateItem(self, originalItem, localtime):
        # We need to create the project structure right before spawning any job so we have access
        # to the ftrack structure and location.
        FtrackProcessor.updateItem(self, originalItem, localtime)
        self.createTranscodeScript()

    def finishTask(self):
        FtrackProcessor.finishTask(self)
        FtrackReviewable.finishTask(self)

    def _makePath(self):
        # disable making file paths
        FtrackProcessor._makePath(self)


class FtrackNukeRenderExporterPreset(TranscodePreset, FtrackProcessorPreset):
    def __init__(self, name, properties):
        TranscodePreset.__init__(self, name, properties)
        FtrackProcessorPreset.__init__(self, name, properties)
        self._parentType = FtrackNukeRenderExporter

        # Update preset with loaded data
        self.properties().update(properties)

    def set_ftrack_properties(self, properties):
        FtrackProcessorPreset.set_ftrack_properties(self, properties)
        properties = self.properties()
        properties.setdefault('ftrack', {})

        # add placeholders for default ftrack defaults
        self.properties()['ftrack']['task_type'] = 'Editing'
        self.properties()['ftrack']['asset_type_code'] = 'img'
        self.properties()['ftrack']['component_name'] = 'main'
        self.properties()['ftrack']['component_pattern'] = '.####.{ext}'
        self.properties()['ftrack']['opt_publish_review'] = True

        # ENABLE FOR DEBUG PURPOSES
        # self.properties()["keepNukeScript"] = True

    def addUserResolveEntries(self, resolver):
        FtrackProcessorPreset.addFtrackResolveEntries(self, resolver)


class FtrackNukeRenderExporterUI(TranscodeExporterUI, FtrackProcessorUI):
    def __init__(self, preset):
        TranscodeExporterUI.__init__(self, preset)
        FtrackProcessorUI.__init__(self, preset)

        self._displayName = 'Ftrack Nuke Render'
        self._taskType = FtrackNukeRenderExporter

    def populateUI(self, widget, exportTemplate):
        TranscodeExporterUI.populateUI(self, widget, exportTemplate)
        formLayout = FtrackProcessorUI.addFtrackTaskUI(self, widget, exportTemplate)

        # add reviewable component option
        key, value, label = 'opt_publish_review', True, 'Publish Review'
        review_tooltip = 'Generate and upload review'

        uiProperty = UIPropertyFactory.create(
            type(value),
            key=key,
            value=value,
            dictionary=self._preset.properties()['ftrack'],
            label=label + ":",
            tooltip=review_tooltip
        )
        formLayout.addRow(label + ":", uiProperty)


hiero.core.taskRegistry.registerTask(FtrackNukeRenderExporterPreset, FtrackNukeRenderExporter)
hiero.ui.taskUIRegistry.registerTaskUI(FtrackNukeRenderExporterPreset, FtrackNukeRenderExporterUI)<|MERGE_RESOLUTION|>--- conflicted
+++ resolved
@@ -4,11 +4,8 @@
 import os
 import re
 import copy
-<<<<<<< HEAD
 from hiero.exporters.FnSubmission import Submission
-from hiero.ui.FnUIProperty import *
-=======
->>>>>>> 66b7c242
+from hiero.ui.FnUIProperty import UIPropertyFactory
 
 import hiero
 import hiero.core.util
@@ -16,17 +13,12 @@
 from hiero.exporters.FnTranscodeExporter import TranscodeExporter, TranscodePreset
 from hiero.exporters.FnTranscodeExporterUI import TranscodeExporterUI
 from hiero.exporters.FnExternalRender import NukeRenderTask
-
-<<<<<<< HEAD
-from ftrack_connect_nuke_studio.processors.ftrack_base.ftrack_base_processor import FtrackProcessorPreset, FtrackProcessor, FtrackProcessorUI
 from ftrack_connect_nuke_studio.processors.ftrack_base.ftrack_reviewable import FtrackReviewable
-=======
 from ftrack_connect_nuke_studio.processors.ftrack_base.ftrack_base_processor import (
     FtrackProcessorPreset,
     FtrackProcessor,
     FtrackProcessorUI
 )
->>>>>>> 66b7c242
 
 
 class FtrackNukeRenderExporter(TranscodeExporter, FtrackReviewable, FtrackProcessor):
@@ -74,7 +66,7 @@
 
             # Create a job on our submission to do the actual rendering.
             self._renderTask = self._submission.addJob(Submission.kNukeRender, submissionDict, self._scriptfile)
-            # # ensure sub tasks do not create folders
+            # ensure sub tasks do not create folders
             self._renderTask._makePath = FtrackProcessor._makePath(self)
 
     def updateItem(self, originalItem, localtime):
