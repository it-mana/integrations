--- conflicted
+++ resolved
@@ -323,15 +323,9 @@
 
         self.main_vertical_layout = QtGui.QVBoxLayout(self)
         self.setLayout(self.main_vertical_layout)
-<<<<<<< HEAD
+
         self.header = ftrack_connect.ui.widget.header.Header(getpass.getuser())
         self.main_vertical_layout.addWidget(self.header, stretch=0)
-=======
-        self.header = ftrack_connect.ui.widget.header.Header(
-            getpass.getuser(), self
-        )
-        self.main_vertical_layout.addWidget(self.header)
->>>>>>> b4704d57
 
         self.central_horizontal_widget = QtGui.QWidget()
         self.central_horizontal_layout = QtGui.QHBoxLayout()
