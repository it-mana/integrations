--- conflicted
+++ resolved
@@ -11,6 +11,8 @@
 from .widget import Resolution, Fps, Workflow
 
 from ftrack_connect import worker
+from ftrack_connect.ui.widget.header import HeaderWidget
+
 from ftrack_connect_nuke_studio.ui.helper import (
     tree_data_factory,
     TagTreeOverlay,
@@ -256,13 +258,8 @@
         '''Initiate dialog and create ui.'''
         super(ProjectTreeDialog, self).__init__(parent=parent)
         self.server_helper = FTrackServerHelper()
-<<<<<<< HEAD
         applyTheme(self, 'integration')
         #: TODO: Consider if these permission checks are required.
-=======
-
-        #: TODO: Consider if these permission checks are required. 
->>>>>>> a1d824c2
         # user_is_allowed = self.server_helper.check_permissions()
         # if not user_is_allowed:
         #     FnAssetAPI.logging.warning(
@@ -327,7 +324,6 @@
         self.resize(1024, 640)
 
         self.main_vertical_layout = QtGui.QVBoxLayout(self)
-<<<<<<< HEAD
         self.setLayout(self.main_vertical_layout)
         self.header = HeaderWidget()
         self.main_vertical_layout.addWidget(self.header)
@@ -338,10 +334,9 @@
         self.central_widget = QtGui.QWidget(self.splitter)
         self.central_layout = QtGui.QVBoxLayout()
         self.central_widget.setLayout(self.central_layout)
-=======
->>>>>>> a1d824c2
-
-        self.group_box = QtGui.QGroupBox('General Settings', parent=self)
+
+        # settings
+        self.group_box = QtGui.QGroupBox('General Settings')
         self.group_box.setMaximumSize(QtCore.QSize(16777215, 200))
 
         self.group_box_layout = QtGui.QVBoxLayout(self.group_box)
@@ -403,38 +398,24 @@
         self.start_frame_offset_spinbox.setProperty('value', 1001)
         self.start_frame_offset_layout.addWidget(self.start_frame_offset_spinbox)
         self.group_box_layout.addLayout(self.start_frame_offset_layout)
-        self.main_vertical_layout.addWidget(self.group_box)
-
-        self.splitter = QtGui.QSplitter(self)
+
+        self.central_layout.addWidget(self.group_box)
+
         self.splitter.setOrientation(QtCore.Qt.Horizontal)
-        self.tree_view = QtGui.QTreeView(self.splitter)
+        self.tree_view = QtGui.QTreeView()
+        self.central_layout.addWidget(self.tree_view)
 
         self.tool_box = QtGui.QToolBox(self.splitter)
+
+        default_message = QtGui.QTextEdit('Make a selection to see the available properties')
+        default_message.readOnly = True
+        default_message.setAlignment(QtCore.Qt.AlignCenter)
+        self.tool_box.addItem(default_message , 'Processors')
         self.tool_box.setMinimumSize(QtCore.QSize(300, 0))
         self.tool_box.setFrameShape(QtGui.QFrame.StyledPanel)
 
         self.main_vertical_layout.addWidget(self.splitter)
 
-<<<<<<< HEAD
-=======
-        self.message_area = QtGui.QLabel('', parent=self)
-        self.message_area.resize(QtCore.QSize(900, 80))
-        self.message_area.setSizePolicy(
-            QtGui.QSizePolicy.Expanding, QtGui.QSizePolicy.Fixed
-        )
-        self.message_area.setVisible(False)
-
-        #: TODO: Move styling to separate css / sass files.
-        self.message_area.setStyleSheet('''
-            QLabel {
-                background-color: rgba(95, 58, 58, 200);
-                padding: 10px;
-                border: none;
-            }
-        ''')
-        self.main_vertical_layout.addWidget(self.message_area)
-
->>>>>>> a1d824c2
         self.bottom_button_layout = QtGui.QHBoxLayout()
         self.main_vertical_layout.addLayout(self.bottom_button_layout)
 
