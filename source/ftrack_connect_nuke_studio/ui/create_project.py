# :coding: utf-8
# :copyright: Copyright (c) 2014 ftrack

import getpass
import collections
import logging

import hiero
from PySide import QtGui, QtCore

from .widget.project_selector import ProjectSelector
from .widget.fps import Fps
from .widget.workflow import Workflow
from .widget.resolution import Resolution


import ftrack
from ftrack_connect import worker
from ftrack_connect.ui.widget.overlay import (
    BlockingOverlay as _BlockingOverlay
)

import ftrack_api.exception
import ftrack_api.inspection
import ftrack_api.symbol
import ftrack_connect.session
import ftrack_connect.ui.widget.header
import ftrack_connect_nuke_studio.exception
import ftrack_connect_nuke_studio.entity_reference
from ftrack_connect_nuke_studio.ui import NUKE_STUDIO_OVERLAY_STYLE

import ftrack_connect_nuke_studio.ui.helper as ui_helper
from ftrack_connect_nuke_studio.ui.tag_tree_model import TagTreeModel
from ftrack_connect_nuke_studio.ui.tree_item import TreeItem as _TreeItem
from ftrack_connect_nuke_studio.ui.widget.template import Template

from ftrack_connect.ui.theme import applyTheme


def gather_processors(name, type, track_item):
    '''Retrieve processors for *name*, *type* and *track_item*.'''
    processors = ftrack.EVENT_HUB.publish(
        ftrack.Event(
            topic='ftrack.processor.discover',
            data=dict(
                name=name,
                object_type=type,
                application_object=track_item
            )
        ),
        synchronous=True
    )
    return processors


class ProjectTreeDialog(QtGui.QDialog):
    '''Create project dialog.'''

    processor_ready = QtCore.Signal(object)

    update_entity_reference = QtCore.Signal(object, object, object)

    def __init__(self, data=None, parent=None, sequence=None):
        '''Initiate dialog and create ui.'''
        super(ProjectTreeDialog, self).__init__(parent=parent)

        self.logger = logging.getLogger(
            __name__ + '.' + self.__class__.__name__
        )

        self.session = ftrack_connect.session.get_session()

        self._cached_type_and_status = dict()
        applyTheme(self, 'integration')

        self.sequence = sequence

        self.create_ui_widgets()

        self.data = data
        self.setWindowTitle('Export project')
        self.logo_icon = QtGui.QIcon(':ftrack/image/dark/ftrackLogoColor')
        self.setWindowIcon(self.logo_icon)

        asset_type = self.session.query('AssetType where short is img').one()
        self.asset_type_id = asset_type['id']
        # Force session to cache name for all types since we will
        # be using name in get_type_and_status_from_name.
        self.session.query('select name, id from Type').all()

        # Create tree model with fake tag.
        fake_root = _TreeItem({})
        self.tag_model = TagTreeModel(tree_data=fake_root, parent=self)

        # Set the data tree asyncronus.
        self.worker = worker.Worker(
            ui_helper.tree_data_factory,
            [
                self.data,
                self.get_project_tag(),
                self.template_combobox.selected_template()
            ]
        )
        self.worker.finished.connect(self.on_set_tree_root)
        self.project_worker = None

        # Set model to the tree view.
        self.tree_view.setModel(self.tag_model)
        self.tree_view.setAnimated(True)
        self.tree_view.header().setResizeMode(
            QtGui.QHeaderView.ResizeMode.ResizeToContents)

        # Create overlay.
        self.busy_overlay = ui_helper.TagTreeOverlay(self)
        self.busy_overlay.hide()

        # Connect signals.
        self.update_entity_reference.connect(self.on_update_entity_reference)

        self.export_project_button.clicked.connect(self.on_export_project)
        self.close_button.clicked.connect(self.on_close_dialog)

        self.tree_view.selectionModel().selectionChanged.connect(
            self.on_tree_item_selection
        )
        self.worker.started.connect(self.busy_overlay.show)
        self.worker.finished.connect(self.on_project_preview_done)

        self.tag_model.project_exists.connect(self.on_project_exists)
        self.start_frame_offset_spinbox.valueChanged.connect(
            self._refresh_tree
        )
        self.handles_spinbox.valueChanged.connect(self._refresh_tree)
        self.processor_ready.connect(self.on_processor_ready)

        self.project_selector.project_selected.connect(
            self.update_project_tag
        )

        self.template_combobox.currentIndexChanged.connect(
            self.on_template_selected
        )

        self.start_worker()

        self.validate()

        if not self.compatible_server_version():
            self.logger.warn('Incompatible server version.')

            self.blockingOverlay = _BlockingOverlay(
                self, message='Incompatible server version.'
            )

            self.blockingOverlay.setStyleSheet(NUKE_STUDIO_OVERLAY_STYLE)
            self.blockingOverlay.show()

    def compatible_server_version(self):
        '''Return if server is compatible.'''
        return 'Disk' in self.session.types

    def on_update_entity_reference(self, track_item, entity_id, entity_type):
        '''Set *entity_id* and *entity_type* as reference on *track_item*.'''
        ftrack_connect_nuke_studio.entity_reference.set(
            track_item, entity_id=entity_id, entity_type=entity_type
        )

    def update_project_tag(self, project_code):
        '''Update project tag on sequence with *project_code*.'''

        self.workflow_combobox.setDisabled(False)

        for tag in self.sequence.tags():
            meta = tag.metadata()
            if not meta.hasKey('type') or meta.value('type') != 'ftrack':
                continue

            if tag.name() == 'ftrack.project':
                meta.setValue('tag.value', project_code)
                break

        self.worker.args = [
            self.data, tag,
            self.template_combobox.selected_template()
        ]
        self.start_worker()

    def on_template_selected(self, index):
        '''Handle template selected.'''
        self.worker.args = [
            self.data, self.get_project_tag(),
            self.template_combobox.selected_template()
        ]
        self.start_worker()

    def start_worker(self):
        '''Start worker.'''
        # Start populating the tree.
        self.worker.start()

    def get_project_tag(self):
        '''Return project tag.'''
        attached_tag = None

        for tag in self.sequence.tags():
            meta = tag.metadata()
            if not meta.hasKey('type') or meta.value('type') != 'ftrack':
                continue

            if tag.name() == 'ftrack.project':
                attached_tag = tag
                break
        else:
            project_tag = hiero.core.Tag('ftrack.project')
            project_tag.metadata().setValue(
                'tag.value', self.sequence.project().name()
            )
            project_tag.metadata().setValue('ftrack.id', None)
            project_tag.metadata().setValue('type', 'ftrack')
            self.sequence.addTag(project_tag)
            attached_tag = project_tag

        return attached_tag

    def get_default_settings(self):
        '''Return default settings for project.'''
        result = ftrack.EVENT_HUB.publish(
            ftrack.Event(
                topic='ftrack.connect.nuke-studio.get-default-settings',
                data=dict(
                    nuke_studio_project=self.sequence.project()
                )
            ),
            synchronous=True
        )

        if result:
            return result[0]

        return dict()

    def create_ui_widgets(self):
        '''Setup ui for create dialog.'''
        self.resize(1024, 1024)

        self.main_vertical_layout = QtGui.QVBoxLayout(self)
        self.setLayout(self.main_vertical_layout)

        self.header = ftrack_connect.ui.widget.header.Header(getpass.getuser())
        self.main_vertical_layout.addWidget(self.header, stretch=0)

        self.central_horizontal_widget = QtGui.QWidget()
        self.central_horizontal_layout = QtGui.QHBoxLayout()
        self.central_horizontal_widget.setLayout(
            self.central_horizontal_layout
        )
        self.main_vertical_layout.addWidget(
            self.central_horizontal_widget, stretch=1
        )
        # create a central widget where to contain settings group and tree

        self.splitter = QtGui.QSplitter(self)
        self.central_widget = QtGui.QWidget(self.splitter)
        self.central_layout = QtGui.QVBoxLayout()
        self.central_widget.setLayout(self.central_layout)
        self.central_horizontal_layout.addWidget(self.central_widget, stretch=2)

        # settings
        self.group_box = QtGui.QGroupBox('General Settings')
        self.group_box.setMaximumSize(QtCore.QSize(16777215, 350))

        self.group_box_layout = QtGui.QVBoxLayout(self.group_box)

        project_tag = self.get_project_tag()
        project_tag_metadata = project_tag.metadata()

        # Create project selector and label.
        self.project_selector = ProjectSelector(
            project_name=project_tag_metadata.value('tag.value'),
            parent=self.group_box
        )
        self.group_box_layout.addWidget(self.project_selector)

        # Create Workflow selector and label.
        self.workflow_layout = QtGui.QHBoxLayout()

        self.label = QtGui.QLabel('Workflow', parent=self.group_box)
        self.workflow_layout.addWidget(self.label)

        self.workflow_combobox = Workflow(self.session, self.group_box)
        self.workflow_layout.addWidget(self.workflow_combobox)

        self.workflow_combobox.currentIndexChanged.connect(self.validate)

        self.group_box_layout.addLayout(self.workflow_layout)

        default_settings = self.get_default_settings()

        self.line = QtGui.QFrame(self.group_box)
        self.line.setFrameShape(QtGui.QFrame.HLine)
        self.line.setFrameShadow(QtGui.QFrame.Sunken)
        self.group_box_layout.addWidget(self.line)

        self.resolution_layout = QtGui.QHBoxLayout()

        self.resolution_label = QtGui.QLabel(
            'Resolution', parent=self.group_box
        )
        self.resolution_layout.addWidget(self.resolution_label)

        self.resolution_combobox = Resolution(
            self.group_box, default_value=default_settings.get('resolution')
        )

        self.resolution_layout.addWidget(self.resolution_combobox)
        self.group_box_layout.addLayout(self.resolution_layout)

        self.label_layout = QtGui.QHBoxLayout()

        self.fps_label = QtGui.QLabel(
            'Frames Per Second', parent=self.group_box
        )
        self.label_layout.addWidget(self.fps_label)

        self.fps_combobox = Fps(
            self.group_box, default_value=default_settings.get('framerate')
        )
        self.label_layout.addWidget(self.fps_combobox)

        self.group_box_layout.addLayout(self.label_layout)

        self.handles_layout = QtGui.QHBoxLayout()

        self.handles_label = QtGui.QLabel('Handles', parent=self.group_box)
        self.handles_layout.addWidget(self.handles_label)

        self.handles_spinbox = QtGui.QSpinBox(self.group_box)
        self.handles_spinbox.setProperty('value', 0)
        self.handles_layout.addWidget(self.handles_spinbox)

        self.group_box_layout.addLayout(self.handles_layout)

        self.start_frame_offset_layout = QtGui.QHBoxLayout()

        self.start_frame_offset_label = QtGui.QLabel(
            'Start frame offset', parent=self.group_box
        )
        self.start_frame_offset_layout.addWidget(self.start_frame_offset_label)

        self.start_frame_offset_spinbox = QtGui.QSpinBox(self.group_box)
        self.start_frame_offset_spinbox.setMaximum(9999)
        self.start_frame_offset_spinbox.setProperty('value', 1001)
        self.start_frame_offset_layout.addWidget(
            self.start_frame_offset_spinbox
        )
        self.group_box_layout.addLayout(self.start_frame_offset_layout)

        self.central_layout.addWidget(self.group_box)

        self.splitter.setOrientation(QtCore.Qt.Horizontal)

        self.templates_layout = QtGui.QHBoxLayout()

        self.handles_label = QtGui.QLabel('Template', parent=self)
        self.templates_layout.addWidget(self.handles_label)

        self.template_combobox = Template(self.sequence.project(), self)
        self.templates_layout.addWidget(self.template_combobox, stretch=1)

        self.central_layout.addLayout(self.templates_layout)

        self.tree_view = QtGui.QTreeView()
        self.central_layout.addWidget(self.tree_view)

        self.tool_box = QtGui.QToolBox(self.splitter)

        default_message = QtGui.QTextEdit(
            'Make a selection to see the available properties'
        )
        default_message.readOnly = True
        default_message.setAlignment(QtCore.Qt.AlignCenter)
        self.tool_box.addItem(default_message, 'Processors')
        self.tool_box.setContentsMargins(0, 15, 0, 0)
        self.tool_box.setMinimumSize(QtCore.QSize(300, 0))
        self.tool_box.setFrameShape(QtGui.QFrame.StyledPanel)

        self.central_horizontal_layout.addWidget(self.splitter, stretch=1)

        self.bottom_button_layout = QtGui.QHBoxLayout()
        self.main_vertical_layout.addLayout(self.bottom_button_layout)

        self.close_button = QtGui.QPushButton('Close', parent=self)
        self.bottom_button_layout.addWidget(self.close_button)

        self.export_project_button = QtGui.QPushButton('Export', parent=self)
        self.bottom_button_layout.addWidget(self.export_project_button)

        QtCore.QMetaObject.connectSlotsByName(self)

    def on_project_exists(self, project_name):
        '''Handle on project exists signal.

        *project_name* is the name of the project that is exists.

        '''
        if self.workflow_combobox.isEnabled() and project_name:
            project = self.session.query(
                (
                    u'select project_schema.name, metadata from Project '
                    u'where name is "{0}"'
                ).format(project_name)
            ).one()
            index = self.workflow_combobox.findText(
                project['project_schema']['name']
            )
            self.workflow_combobox.setCurrentIndex(index)
            self.workflow_combobox.setDisabled(True)

            project_metadata = project['metadata']
            fps = str(project_metadata.get('fps'))
            handles = str(project_metadata.get('handles'))
            offset = str(project_metadata.get('offset'))
            resolution = str(project_metadata.get('resolution'))

            self.resolution_combobox.setCurrentFormat(resolution)

            fps_index = self.fps_combobox.findText(fps)
            self.fps_combobox.setCurrentIndex(fps_index)

            self.handles_spinbox.setValue(int(handles))

            self.start_frame_offset_spinbox.setValue(int(offset))

    def on_project_preview_done(self):
        '''Handle signal once the project preview have started populating.'''
        self.setEnabled(True)

    def on_processor_ready(self, args):
        '''Handle processor ready signal.'''
        processor_name = args[0]
        data = args[1]

        ftrack.EVENT_HUB.publish(
            ftrack.Event(
                topic='ftrack.processor.launch',
                data=dict(
                    name=processor_name,
                    input=data
                )
            ),
            synchronous=True
        )

    def on_set_tree_root(self):
        '''Handle signal and populate the tree.'''
        self.busy_overlay.hide()
        self.tag_model.setRoot(self.worker.result)

        # Expand all nodes in the tree view.
        self.tree_view.expandAll()

    def on_tree_item_selection(self, selected, deselected):
        '''Handle signal triggered when a tree item gets selected.'''
        self._reset_processors()

        index = selected.indexes()[0]
        item = index.model().data(index, role=self.tag_model.ITEM_ROLE)

        processor_groups = collections.defaultdict(list)
        for processor in gather_processors(item.name, item.type, item.track):
            if 'asset_name' in processor:
                group_name = 'Asset: ' + processor['asset_name']
            else:
                group_name = 'Others'
            processor_groups[group_name].append(processor)

        for group_name, processors in processor_groups.iteritems():
            widget = QtGui.QWidget()
            layout = QtGui.QVBoxLayout()
            widget.setLayout(layout)

            for processor in processors:
                processor_name = processor['name']
                defaults = processor['defaults']

                data = QtGui.QGroupBox(processor_name)
                data_layout = QtGui.QVBoxLayout()
                data.setLayout(data_layout)

                layout.addWidget(data)
                for node_name, knobs in defaults.iteritems():
                    for knob, knob_value in knobs.items():
                        knob_layout = QtGui.QHBoxLayout()
                        label = QtGui.QLabel('%s:%s' % (node_name, knob))
                        value = QtGui.QLineEdit(str(knob_value))
                        value.setDisabled(True)
                        knob_layout.addWidget(label)
                        knob_layout.addWidget(value)
                        data_layout.addLayout(knob_layout)

            self.tool_box.addItem(widget, group_name)

    def on_close_dialog(self):
        '''Handle signal trigged when close dialog button is pressed.'''
        self.reject()

    def on_export_project(self):
        '''Handle export project signal.'''
        QtGui.QApplication.setOverrideCursor(
            QtGui.QCursor(QtCore.Qt.WaitCursor)
        )
        self.setDisabled(True)

        ftrack_connect_nuke_studio.template.save_project_template(
            self.sequence.project(), self.template_combobox.selected_template()
        )

        items = self.tag_model.root.children
        self.project_worker = worker.Worker(
            self.create_project, (items, self.tag_model.root)
        )
        self.project_worker.finished.connect(self.on_project_created)
        self.project_worker.finished.connect(self.busy_overlay.hide)
        self.project_worker.start()
        self.busy_overlay.show()

        while self.project_worker.isRunning():
            app = QtGui.QApplication.instance()
            app.processEvents()

        if self.project_worker.error:
            try:
                raise self.project_worker.error[1], None, self.project_worker.error[2]
            except ftrack_connect_nuke_studio.exception.PermissionDeniedError as error:
                self.header.setMessage(error.message, 'warning')
        else:
            self.header.setMessage(
                'The project has been exported!', 'info'
            )

    def on_project_created(self):
        '''Handle signal triggered when the project creation finishes.'''
        QtGui.QApplication.restoreOverrideCursor()
        self.setDisabled(False)

    def _refresh_tree(self):
        '''Refresh tree.'''
        self.tag_model.dataChanged.emit(
            QtCore.QModelIndex(), QtCore.QModelIndex()
        )

    def _reset_processors(self):
        '''Reset the processor widgets.'''
        while self.tool_box.count() > 0:
            self.tool_box.removeItem(0)

    def get_type_and_status_from_name(self, object_type, name):
        '''Return defaults as a tuple from *name* and *object_type*.'''
        key = object_type
        if object_type == 'Task':
            # Chache using name to allow per sub-type status overrides if
            # object type is a task. E.g. an animation task can have a different
            # set of statuses.
            key += '_' + name

        if key in self._cached_type_and_status:
            return self._cached_type_and_status[key]

        selected_workflow = self.workflow_combobox.currentItem()

        try:
            types = selected_workflow.get_types(object_type)
        except ValueError:
            # Catch value error if no types are available for object_type.
            types = []

        data = None
        # Tasks should have type based on the *name*.
        if object_type == 'Task':
            for _type in types:
                if _type['name'] == name:
                    statuses = selected_workflow.get_statuses(
                        object_type, _type
                    )
                    data = (_type, statuses[0])

        if data is None:
            try:
                statuses = selected_workflow.get_statuses(object_type)
            except ValueError:
                # Catch value error if no statuses are available for
                # object_type.
                statuses = []
            data = (
                types[0] if types else None,
                statuses[0] if statuses else None
            )

        self._cached_type_and_status[key] = data

        return self._cached_type_and_status[key]

    def validate(self):
        '''Validate UI and enable/disable export button based on result.'''
        try:
            # Validate workflow.
            self._validate_task_tags_against_workflow()

        except ftrack_connect_nuke_studio.exception.ValidationError as error:
            self.header.setMessage(error.message, 'warning')
            self.export_project_button.setEnabled(False)
        else:
            # All validations passed, enable export button.
            self.export_project_button.setEnabled(True)
            self.header.dismissMessage()

    def _validate_task_tags_against_workflow(self):
        '''Validate the task tags against the selected workflow.'''
        task_types = {}
        for track_data in self.data:
            for tag in track_data[1]:
                metadata = tag.metadata()
                if metadata.value('ftrack.type') == 'task':
                    task_types[metadata.value('ftrack.id')] = (
                        metadata.value('ftrack.name')
                    )

        self.logger.debug(
            'Found task type tags on track items: {0}'.format(
                task_types
            )
        )

        project_schema = self.session.query(
            'ProjectSchema where name is "{0}"'.format(
                self.workflow_combobox.currentText()
            )
        ).one()

        valid_task_types = project_schema.get_types('Task')
        valid_ids = [task_type['id'] for task_type in valid_task_types]
        invalid_names = []

        for type_id, type_name in task_types.items():
            if type_id not in valid_ids:
                self.logger.warning(
                    'Task type {0} is not valid for current schema.'.format(
                        type_name
                    )
                )
                invalid_names.append(type_name)

        if invalid_names:
            message = (
                u'The Task tags "{0}" are not valid for the selected workflow '
                u'"{1}".'
            ).format('", "'.join(invalid_names), project_schema['name'])

            raise ftrack_connect_nuke_studio.exception.ValidationError(
                message
            )

    def _get_or_create_asset(self, asset_name, asset_parent):
        '''Return or create an asset with *asset_name* and *asset_parent*.'''
        asset_parent_exists = not (
            ftrack_api.inspection.state(asset_parent) is
            ftrack_api.symbol.CREATED
        )

        if asset_parent_exists:
            try:
                asset = self.session.query(
                    u'Asset where name is "{0}" and '
                    u'context_id is "{1}" and type_id is "{2}"'
                    .format(
                        asset_name, asset_parent['id'],
                        self.asset_type_id
                    )
                ).one()

                self.logger.debug(
                    'Found existing asset: {0!r}.'.format(
                        asset['id']
                    )
                )

                return asset
            except ftrack_api.exception.NoResultFoundError:
                # Asset parent exists but there is no asset created yet.
                pass

        asset_data = {
            'name': asset_name,
            'context_id': asset_parent['id'],
            'type_id': self.asset_type_id
        }

        self.logger.debug(
            u'No existing asset found, creating new: {0!r}.'.format(
                asset_data
            )
        )

        return self.session.create('Asset', asset_data)

    def _create_structure(self, data, previous):
        '''Create structure recursively from *data* and *previous*.

        Return metadata for processors.

        '''
        processor_data = []
        selected_workflow = self.workflow_combobox.currentItem()
        for datum in data:

            # Skip all items under the 'Not matching template' node in the
            # model.
            if datum.id == 'not_matching_template':
                continue

            fps = self.fps_combobox.currentText()
            resolution = self.resolution_combobox.currentFormat()
            offset = self.start_frame_offset_spinbox.value()
            handles = self.handles_spinbox.value()

            if datum.type == 'show':
                if datum.exists:
                    self.logger.debug('%s %s exists as %s, reusing it.' % (
                        datum.name, datum.type, datum.exists.get('showid')))
                    current = self.session.get(
                        'Project', datum.exists.get('showid')
                    )
                else:
                    project_name = self.project_selector.get_new_name()
                    self.logger.debug('creating show %s' % project_name)

                    current = self.session.create('Project', {
                        'name': project_name,
                        'full_name': project_name,
                        'project_schema_id': selected_workflow['id']
                    })

                    datum.exists = {'showid': current['id']}

                metadata = {
                    'fps': fps,
                    'resolution': str(resolution),
                    'offset': offset,
                    'handles': handles
                }

                for key, value in metadata.items():
                    current['metadata'][key] = value

                self.logger.debug('Commit project.')
                #: TODO: Remove this commit when the api issue with order of 
                # operations is fixed.
                self.session.commit()

            else:

                # Gather all the useful informations from the track
                track_in = int(
                    datum.track.sourceIn() + datum.track.source().sourceIn()
                )
                track_out = int(
                    datum.track.sourceOut() + datum.track.source().sourceOut()
                )
                if datum.track.source().mediaSource().singleFile():
                    # Adjust frame in and out if the media source is a single
                    # file. This fix is required because Hiero is reporting
                    # Frame in as 0 for a .mov file while Nuke is expecting
                    # Frame in 1.
                    track_in += 1
                    track_out += 1
                    self.logger.debug(
                        'Single file detected, adjusting frame start and '
                        'frame end to {0}-{1}'.format(track_in, track_out)
                    )

                source = ui_helper.source_from_track_item(datum.track)
                start, end, in_, out = ui_helper.time_from_track_item(
                    datum.track, self
                )

                if datum.exists:
                    self.logger.debug('%s %s exists as %s, reusing it.' % (
                        datum.name, datum.type, datum.exists.get('taskid')))
                    current = self.session.get(
                        'TypedContext', datum.exists.get('taskid')
                    )
                else:
                    self.logger.debug(
                        'creating %s %s' % (datum.type, datum.name))
                    object_type = datum.type.title()

                    sub_type, status = self.get_type_and_status_from_name(
                        object_type, datum.name
                    )
                    current = self.session.create(object_type, {
                        'name': datum.name,
                        'parent': previous,
                        'type': sub_type,
                        'status': status
                    })

                    datum.exists = {'taskid': current['id']}

                if datum.type == 'shot':
                    self.logger.debug(
                        'Setting metadata to %s' % datum.name)

                    data = {
                        'fstart': start,
                        'fend': end,
                        'fps': fps,
                        'resolution': '{0}x{1}'.format(
                            resolution.width(), resolution.height()
                        ),
                        'handles': handles
                    }

                    valid_keys = current['custom_attributes'].keys()
                    for key, value in data.items():
                        if key in valid_keys:
                            current['custom_attributes'][key] = value

                    in_src, out_src, in_dst, out_dst = ui_helper.timecode_from_track_item(
                        datum.track
                    )
                    source = ui_helper.source_from_track_item(datum.track)

                    metadata = {
                        'time code src In': in_src,
                        'time code src Out': out_src,
                        'time code dst In': in_dst,
                        'time code dst Out': out_src,
                        'source material': source
                    }

                    for key, value in metadata.items():
                        current['metadata'][key] = value

                asset_parent = current
                asset_task_id = None

                if datum.type == 'task':
                    asset_parent = previous
                    asset_task_id = current['id']

                if datum.type not in ('task', 'show'):
                    # Set entity reference if the type is not task.
                    # Cannot modify tags in thread, therefore emit signal.
                    self.update_entity_reference.emit(
                        datum.track, datum.exists['taskid'], 'task'
                    )

<<<<<<< HEAD
                processors = gather_processors(
                    datum.name, datum.type, datum.track
                )
=======

                self.logger.debug('Commit partial structure.')
                #: TODO: Remove this commit when the api issue with order of 
                # operations is fixed.
                self.session.commit()

                processors = gather_processors(datum.name, datum.type)
>>>>>>> c8cfec55

                if processors:
                    assets = dict()

                    for processor in processors:

                        version_id = None
                        asset_name = processor.get('asset_name')
                        if asset_name is not None:
                            if asset_name not in assets:
                                asset = self._get_or_create_asset(
                                    asset_name,
                                    asset_parent
                                )

                                self.logger.debug(
                                    u'Creating asset version on asset with id: '
                                    u'{0!r}'.format(
                                        asset['id']
                                    )
                                )
                                asset_version = self.session.create(
                                    'AssetVersion', {
                                        'asset_id': asset['id'],
                                        'task_id': asset_task_id
                                    }
                                )
                                assets[asset_name] = asset_version['id']

                            version_id = assets[asset_name]

                        out_data = {
                            'resolution': resolution,
                            'source_in': track_in,
                            'source_out': track_out,
                            'source_file': source,
                            'destination_in': start,
                            'destination_out': end,
                            'fps': fps,
                            'offset': offset,
                            'entity_id': current['id'],
                            'entity_type': 'task',
                            'handles': handles,
                            'application_object': datum.track
                        }

                        if version_id:
                            out_data.update({
                                'asset_version_id': version_id,
                                'component_name': processor['name']
                            })

                        processor_name = processor['processor_name']
                        processor_data.append((processor_name, out_data))

            if datum.children:
                processor_data.extend(
                    self._create_structure(datum.children, current)
                )

        return processor_data

    def create_project(self, data, previous=None):
        '''Create project from *data*.'''
        processor_data = self._create_structure(data, previous)

        try:
            # Commit the new project.
            self.session.commit()
        except ftrack_api.exception.ServerError as error:
            if 'permission denied' in error.message:
                raise (
                    ftrack_connect_nuke_studio.exception.PermissionDeniedError(
                        'You are not permitted to create necessary items in '
                        'ftrack. Make sure you have necessary create / update '
                        'permissions.'
                    )
                )
            else:
                self.logger.error('Un-expected error during commit.')
                raise (
                    ftrack_connect_nuke_studio.exception.PermissionDeniedError(
                        'A server error occured while creating the project, '
                        'please check logs for more information.'
                    )
                )

        self._refresh_tree()

        # Run all processors once project has been created.
        for data in processor_data:
            self.processor_ready.emit(data)<|MERGE_RESOLUTION|>--- conflicted
+++ resolved
@@ -855,19 +855,14 @@
                         datum.track, datum.exists['taskid'], 'task'
                     )
 
-<<<<<<< HEAD
-                processors = gather_processors(
-                    datum.name, datum.type, datum.track
-                )
-=======
-
                 self.logger.debug('Commit partial structure.')
                 #: TODO: Remove this commit when the api issue with order of 
                 # operations is fixed.
                 self.session.commit()
 
-                processors = gather_processors(datum.name, datum.type)
->>>>>>> c8cfec55
+                processors = gather_processors(
+                    datum.name, datum.type, datum.track
+                )
 
                 if processors:
                     assets = dict()
