# :coding: utf-8
# :copyright: Copyright (c) 2014 ftrack

import tempfile
import ftrack
import getpass
import hiero

import FnAssetAPI.logging
from FnAssetAPI.ui.toolkit import QtGui, QtCore

<<<<<<< HEAD
from .widget import Resolution, Fps, Workflow
from .project_selector import ProjectSelector
=======
from .widget.fps import Fps
from .widget.workflow import Workflow
from .widget.resolution import Resolution
>>>>>>> 15b84881

from ftrack_connect import worker
import ftrack_connect.ui.widget.header

from ftrack_connect_nuke_studio.ui.helper import (
    tree_data_factory,
    TagTreeOverlay,
    time_from_track_item,
    timecode_from_track_item,
    source_from_track_item,
    is_valid_tag_structure
)

from ftrack_connect_nuke_studio.ui.tag_tree_model import TagTreeModel
from ftrack_connect_nuke_studio.ui.tag_item import TagItem
from ftrack_connect_nuke_studio.processor import config
import ftrack_connect_nuke_studio
from ftrack_connect.ui.theme import applyTheme


class FTrackServerHelper(object):
    '''Handle interaction with ftrack server.'''

    def __init__(self):
        '''Initiate ftrack server helper and pre load data.'''
        self.server = ftrack.xmlServer
        self.workflows = [item.get('name')
                          for item in ftrack.getProjectSchemes()]
        self.tasktypes = dict((k.get('name'), k.get('typeid'))
                              for k in ftrack.getTaskTypes())

    def get_project_schema(self, name):
        '''Return project schema based on project *name*.'''
        data = {'type': 'frompath', 'path': name}
        project = self.server.action('get', data)
        scheme_id = project.get('projectschemeid')
        scheme_data = {'type': 'project_scheme', 'id': scheme_id}
        schema = self.server.action('get', scheme_data)
        return schema.get('name')

    def get_project_meta(self, name, keys):
        '''Return meta data with *keys* from project *name*.'''
        data = {'type': 'frompath', 'path': name}
        project = self.server.action('get', data)
        show_id = project.get('showid')
        result = {}
        for key in keys:
            value = self.get_metadata(show_id, key)
            result[key] = value
        return result

    def create_project(self, name, workflow='VFX Scheme'):
        '''Create a show with the given *name*, and the given *workflow*.'''
        schema_data = {'type': 'projectschemes'}
        schema_response = self.server.action('get', schema_data)
        workflow_ids = [
            result.get('schemeid')
            for result in schema_response if result.get('name') == workflow
        ]

        if not workflow_ids:
            return

        workflow_id = workflow_ids[0]

        data = {
            'type': 'show',
            'projectschemeid': workflow_id,
            'fullname': name,
            'name': name
        }

        response = self.server.action('create', data)
        return (response.get('showid'), 'show')

    def get_metadata(self, entity_id, key):
        '''Return metadata for *entity_id* and *keys*.'''
        data = {'type': 'meta', 'id': entity_id, 'key': key}
        response = self.server.action('get', data)
        return response

    def add_metadata(self, entity_type, entity_id, metadata):
        '''Add *metadata* to entity with *entity_type* and *entity_id*.'''
        for data_key, data_value in metadata.items():
            data = {
                'type': 'meta',
                'object': entity_type,
                'id': entity_id,
                'key': data_key,
                'value': data_value}

            self.server.action('set', data)

    def set_entity_data(self, entity_type, entity_id, trackItem,  start, end,
        resolution, fps, handles
    ):
        '''Populate data of the given *entity_id* and *entity_type*.'''
        data = {
            'fstart': start,
            'fend': end,
            'fps': fps,
            'resolution': '%sx%s' % (resolution.width(), resolution.height()),
            'handles': handles
        }

        in_src, out_src, in_dst, out_dst = timecode_from_track_item(trackItem)
        source = source_from_track_item(trackItem)

        metadata = {
            'time code src In': in_src,
            'time code src Out': out_src,
            'time code dst In': in_dst,
            'time code dst Out': out_src,
            'source material': source
        }

        attributes = {
            'type': 'set',
            'object': entity_type,
            'id': entity_id,
            'values': data
        }

        attribute_response = self.server.action('set', attributes)
        self.add_metadata(entity_type, entity_id, metadata)

        return attribute_response

    def _delete_asset(self, asset_id):
        '''Delete the give *asset_id*.'''
        asset_data = {
            'type': 'delete',
            'entityType': 'asset',
            'entityId': asset_id,
        }
        try:
            self.server.action('set', asset_data)
        except ftrack.FTrackError as error:
            FnAssetAPI.logging.debug(error)

    def _rename_asset(self, asset_id, name):
        '''Rename the give *asset_id* with the given *name*'''
        asset_data = {
            'type': 'set',
            'object': 'asset',
            'id': asset_id,
            'values': {'name': name}
        }
        try:
            self.server.action('set', asset_data)
        except ftrack.FTrackError as error:
            FnAssetAPI.logging.debug(error)
            return

    def create_asset(self, name, parent):
        '''Create asset with the give *name* and with the given *parent*.'''
        parent_id, parent_type = parent

        asset_type = 'img'

        asset_data = {
            'type': 'asset',
            'parent_id': parent_id,
            'parent_type': parent_type,
            'name': name,
            'assetType': asset_type
        }
        asset_response = self.server.action('create', asset_data)
        return asset_response

    def create_asset_version(self, asset_id, parent):
        '''Create an asset version linked to the *asset_id* and *parent*.

        *parent* must be a task.

        '''
        parent_id, parent_type = parent
        version_data = {
            'type': 'assetversion',
            'assetid': asset_id,
            'taskid': parent_id,
            'comment': '',
            'ispublished': True
        }

        version_response = self.server.action('create', version_data)
        version_id = version_response.get('versionid')
        self.server.action(
            'commit', {'type': 'assetversion', 'versionid': version_id}
        )
        return version_id

    def create_entity(self, entity_type, name, parent):
        '''Create entity on *parent* with *entity_type* and *name*.'''
        parent_id, parent_type = parent
        typeid = self.tasktypes.get(name)

        data = {
            'type': entity_type,
            'parent_id': parent_id,
            'parent_type': parent_type,
            'name': name,
            'typeid': typeid
        }
        response = self.server.action('create', data)
        return response.get('taskid'), 'task'

    #: TODO: Not sure how this is supposed to work. Consider removing it if
    # not used.
    def check_permissions(self, username=None):
        '''Check the permission level of the given named user.'''

        allowed = ['Administrator']

        username = username or getpass.getuser()

        user_data = {
            'type': 'user',
            'id': username
        }
        try:
            user_response = self.server.action('get', user_data)
            user_id = user_response.get('userid')
            role_data = {
                'type': 'roles',
                'userid': user_id
            }
            role_response = self.server.action('get ', role_data)
            roles = [role.get('name') for role in role_response]
            # requires a better understanding of relation between show and
            # roles.
            return True

        except Exception as error:
            FnAssetAPI.logging.debug(error)
            return False


class ProjectTreeDialog(QtGui.QDialog):
    '''Create project dialog.'''

    processor_ready = QtCore.Signal(object)

    def __init__(self, data=None, parent=None):
        '''Initiate dialog and create ui.'''
        super(ProjectTreeDialog, self).__init__(parent=parent)
        self.server_helper = FTrackServerHelper()
        applyTheme(self, 'integration')
        #: TODO: Consider if these permission checks are required.
        # user_is_allowed = self.server_helper.check_permissions()
        # if not user_is_allowed:
        #     FnAssetAPI.logging.warning(
        #         'The user does not have enough permissions to run this application.'
        #         'please check with your administrator your roles and permission level.'
        #     )
        #     return

        self.create_ui_widgets()
        self.processors = config()
        self.data = data
        self.setWindowTitle('Export project')
        self.logo_icon = QtGui.QIcon(':ftrack/image/dark/ftrackLogoColor')
        self.setWindowIcon(self.logo_icon)

        # Create tree model with fake tag.
        fake_root = TagItem({})
        self.tag_model = TagTreeModel(tree_data=fake_root, parent=self)

        # Set the data tree asyncronus.
        self.worker = worker.Worker(tree_data_factory, [self.data])
        self.worker.finished.connect(self.on_set_tree_root)
        self.project_worker = None

        # Create overlay.
        self.busy_overlay = TagTreeOverlay(self)
        self.busy_overlay.hide()

        # Set model to the tree view.
        self.tree_view.setModel(self.tag_model)
        self.tree_view.setAnimated(True)
        self.tree_view.header().setResizeMode(
            QtGui.QHeaderView.ResizeMode.ResizeToContents)

        # Connect signals.
        self.export_project_button.clicked.connect(self.on_export_project)
        self.close_button.clicked.connect(self.on_close_dialog)

        self.tree_view.selectionModel().selectionChanged.connect(
            self.on_tree_item_selection
        )
        self.worker.started.connect(self.busy_overlay.show)
        self.worker.finished.connect(self.on_project_preview_done)
        self.tag_model.project_exists.connect(self.on_project_exists)
        self.start_frame_offset_spinbox.valueChanged.connect(self._refresh_tree)
        self.handles_spinbox.valueChanged.connect(self._refresh_tree)
        self.processor_ready.connect(self.on_processor_ready)

        # Validate tag structure and set warning if there are any errors.
        tag_strucutre_valid, reason = is_valid_tag_structure(self.data)
        if not tag_strucutre_valid:
            self.header.setMessage(reason, 'warning')
            self.export_project_button.setEnabled(False)
        else:
            self.setDisabled(True)

            # Start populating the tree.
            self.worker.start()

    def create_ui_widgets(self):
        '''Setup ui for create dialog.'''
        self.resize(1024, 640)

        self.main_vertical_layout = QtGui.QVBoxLayout(self)
        self.setLayout(self.main_vertical_layout)
        self.header = ftrack_connect.ui.widget.header.Header(
            getpass.getuser(), self
        )
        self.main_vertical_layout.addWidget(self.header)

        self.central_horizontal_widget = QtGui.QWidget()
        self.central_horizontal_layout = QtGui.QHBoxLayout()
        self.central_horizontal_widget.setLayout(
            self.central_horizontal_layout
        )
        self.main_vertical_layout.addWidget(
            self.central_horizontal_widget, stretch=1
        )
        # create a central widget where to contain settings group and tree

        self.splitter = QtGui.QSplitter(self)
        self.central_widget = QtGui.QWidget(self.splitter)
        self.central_layout = QtGui.QVBoxLayout()
        self.central_widget.setLayout(self.central_layout)
        self.central_horizontal_layout.addWidget(self.central_widget, stretch=2)

        # settings
        self.group_box = QtGui.QGroupBox('General Settings')
        self.group_box.setMaximumSize(QtCore.QSize(16777215, 350))

        self.group_box_layout = QtGui.QVBoxLayout(self.group_box)

        # Create project selector and label.
        self.project_selector = ProjectSelector(self.group_box)
        self.group_box_layout.addWidget(self.project_selector)

        # Create Workflow selector and label.
        self.workflow_layout = QtGui.QHBoxLayout()

        self.label = QtGui.QLabel('Workflow', parent=self.group_box)
        self.workflow_layout.addWidget(self.label)

        self.workflow_combobox = Workflow(self.group_box)
        self.workflow_layout.addWidget(self.workflow_combobox)

        self.group_box_layout.addLayout(self.workflow_layout)

        self.line = QtGui.QFrame(self.group_box)
        self.line.setFrameShape(QtGui.QFrame.HLine)
        self.line.setFrameShadow(QtGui.QFrame.Sunken)
        self.group_box_layout.addWidget(self.line)

        self.resolution_layout = QtGui.QHBoxLayout()

        self.resolution_label = QtGui.QLabel('Resolution', parent=self.group_box)
        self.resolution_layout.addWidget(self.resolution_label)

        self.resolution_combobox = Resolution(self.group_box)
        self.resolution_layout.addWidget(self.resolution_combobox)
        self.group_box_layout.addLayout(self.resolution_layout)

        self.label_layout = QtGui.QHBoxLayout()

        self.fps_label = QtGui.QLabel('Frames Per Second', parent=self.group_box)
        self.label_layout.addWidget(self.fps_label)

        self.fps_combobox = Fps(self.group_box)
        self.label_layout.addWidget(self.fps_combobox)

        self.group_box_layout.addLayout(self.label_layout)

        self.handles_layout = QtGui.QHBoxLayout()

        self.handles_label = QtGui.QLabel('Handles', parent=self.group_box)
        self.handles_layout.addWidget(self.handles_label)

        self.handles_spinbox = QtGui.QSpinBox(self.group_box)
        self.handles_spinbox.setProperty('value', 5)
        self.handles_layout.addWidget(self.handles_spinbox)

        self.group_box_layout.addLayout(self.handles_layout)

        self.start_frame_offset_layout = QtGui.QHBoxLayout()

        self.start_frame_offset_label = QtGui.QLabel(
            'Start frame offset', parent=self.group_box
        )
        self.start_frame_offset_layout.addWidget(self.start_frame_offset_label)

        self.start_frame_offset_spinbox = QtGui.QSpinBox(self.group_box)
        self.start_frame_offset_spinbox.setMaximum(9999)
        self.start_frame_offset_spinbox.setProperty('value', 1001)
        self.start_frame_offset_layout.addWidget(self.start_frame_offset_spinbox)
        self.group_box_layout.addLayout(self.start_frame_offset_layout)

        self.central_layout.addWidget(self.group_box)

        self.splitter.setOrientation(QtCore.Qt.Horizontal)
        self.tree_view = QtGui.QTreeView()
        self.central_layout.addWidget(self.tree_view)

        self.tool_box = QtGui.QToolBox(self.splitter)

        default_message = QtGui.QTextEdit('Make a selection to see the available properties')
        default_message.readOnly = True
        default_message.setAlignment(QtCore.Qt.AlignCenter)
        self.tool_box.addItem(default_message , 'Processors')
        self.tool_box.setContentsMargins(0, 15, 0, 0)
        self.tool_box.setMinimumSize(QtCore.QSize(300, 0))
        self.tool_box.setFrameShape(QtGui.QFrame.StyledPanel)

        self.central_horizontal_layout.addWidget(self.splitter, stretch=1)

        self.bottom_button_layout = QtGui.QHBoxLayout()
        self.main_vertical_layout.addLayout(self.bottom_button_layout)

        self.close_button = QtGui.QPushButton('Close', parent=self)
        self.bottom_button_layout.addWidget(self.close_button)

        self.export_project_button = QtGui.QPushButton('Export', parent=self)
        self.bottom_button_layout.addWidget(self.export_project_button)

        QtCore.QMetaObject.connectSlotsByName(self)

    def on_project_exists(self, name):
        '''Handle on project exists signal.'''
        if self.workflow_combobox.isEnabled():
            schema = self.server_helper.get_project_schema(name)
            index = self.workflow_combobox.findText(schema)
            self.workflow_combobox.setCurrentIndex(index)
            self.workflow_combobox.setDisabled(True)

            project_metadata = self.server_helper.get_project_meta(
                name, ['fps', 'resolution', 'offset', 'handles'])
            fps = project_metadata.get('fps')
            handles = project_metadata.get('handles')
            offset = project_metadata.get('offset')
            resolution = project_metadata.get('resolution')

            self.resolution_combobox.setCurrentFormat(resolution)

            fps_index = self.fps_combobox.findText(fps)
            self.fps_combobox.setCurrentIndex(fps_index)

            self.handles_spinbox.setValue(int(handles))

            self.start_frame_offset_spinbox.setValue(int(offset))

        if self.project_selector.isEnabled():
            self.project_selector.select_existing_project(name)

    def on_project_preview_done(self):
        '''Handle signal once the project preview have started populating.'''
        self.setEnabled(True)

        for child in self.tag_model.root.children:
            if child.type == 'show':
                self.project_selector.new_project_name_edit.setText(child.name)

    def on_processor_ready(self, args):
        '''Handle processor ready signal.'''
        plugins = ftrack_connect_nuke_studio.PROCESSOR_PLUGINS
        processor = args[0]
        data = args[1]
        plugin = plugins.get(processor)
        plugin.process(data)

    def on_set_tree_root(self):
        '''Handle signal and populate the tree.'''
        self.busy_overlay.hide()
        self.export_project_button.setEnabled(True)
        self.tag_model.setRoot(self.worker.result)

    def on_tree_item_selection(self, selected, deselected):
        '''Handle signal triggered when a tree item gets selected.'''
        self._reset_processors()

        index = selected.indexes()[0]
        item = index.model().data(index, role=self.tag_model.ITEM_ROLE)
        processor = self.processors.get(item.name)

        if not processor:
            return

        asset_names = processor.keys()
        for asset_name in asset_names:
            widget = QtGui.QWidget()
            layout = QtGui.QVBoxLayout()
            widget.setLayout(layout)

            for component_name, component_fn in processor[asset_name].items():

                data = QtGui.QGroupBox(component_name)
                data_layout = QtGui.QVBoxLayout()
                data.setLayout(data_layout)

                layout.addWidget(data)
                for node_name, knobs in component_fn.defaults.items():
                    for knob, knob_value in knobs.items():
                        knob_layout = QtGui.QHBoxLayout()
                        label = QtGui.QLabel('%s:%s' % (node_name, knob))
                        value = QtGui.QLineEdit(str(knob_value))
                        value.setDisabled(True)
                        knob_layout.addWidget(label)
                        knob_layout.addWidget(value)
                        data_layout.addLayout(knob_layout)

            self.tool_box.addItem(widget, asset_name)

    def on_close_dialog(self):
        '''Handle signal trigged when close dialog button is pressed.'''
        self.reject()

    def on_export_project(self):
        '''Handle signal triggered when the export project button gets pressed.'''
        QtGui.QApplication.setOverrideCursor(
            QtGui.QCursor(QtCore.Qt.WaitCursor)
        )
        self.setDisabled(True)

        items = self.tag_model.root.children
        self.project_worker = worker.Worker(
            self.create_project, (items, self.tag_model.root)
        )
        self.project_worker.finished.connect(self.on_project_created)
        self.project_worker.finished.connect(self.busy_overlay.hide)
        self.project_worker.start()
        self.busy_overlay.show()

        while self.project_worker.isRunning():
            app = QtGui.QApplication.instance()
            app.processEvents()

        if self.project_worker.error:
            raise self.project_worker.error[1], None, self.project_worker.error[2]

    def on_project_created(self):
        '''Handle signal triggered when the project creation finishes.'''
        information = (
            'The project has now been created\nPlease wait for '
            'the background processes to finish.'
        )

        QtGui.QApplication.restoreOverrideCursor()
        self.header.setMessage(
            'The project has been succesfully created !', 'info'
        )
        self.setDisabled(False)

    def _refresh_tree(self):
        '''Refresh tree.'''
        self.tag_model.dataChanged.emit(
            QtCore.QModelIndex(), QtCore.QModelIndex()
        )

    def _reset_processors(self):
        '''Reset the processor widgets.'''
        while self.tool_box.count() > 0:
            self.tool_box.removeItem(0)

    def create_project(self, data, previous=None):
        '''Recursive function to create a new ftrack project on the server.'''
        selected_workflow = self.workflow_combobox.currentText()
        for datum in data:
            # Gather all the useful informations from the track
            track_in = int(datum.track.source().sourceIn())
            track_out = int(datum.track.source().sourceOut())
            # NOTE: effectTrack are not used atm
            effects = [
                effect for effect in datum.track.linkedItems()
                if isinstance(effect, hiero.core.EffectTrackItem)
            ]

            if datum.track.source().mediaSource().singleFile():
                # Adjust frame in and out if the media source is a single file.
                # This fix is required because Hiero is reporting Frame in as 0
                # for a .mov file while Nuke is expecting Frame in 1.
                track_in += 1
                track_out += 1
                FnAssetAPI.logging.debug(
                    'Single file detected, adjusting frame start and frame end '
                    'to {0}-{1}'.format(track_in, track_out)
                )

            source = source_from_track_item(datum.track)
            start, end, in_, out = time_from_track_item(datum.track, self)
            fps = self.fps_combobox.currentText()
            resolution = self.resolution_combobox.currentFormat()
            offset = self.start_frame_offset_spinbox.value()
            handles = self.handles_spinbox.value()

            if datum.type == 'show':
                if datum.exists:
                    FnAssetAPI.logging.debug('%s %s exists as %s, reusing it.' % (
                        datum.name, datum.type, datum.exists.get('showid')))
                    result = (datum.exists.get('showid'), 'show')
                else:
                    project_name = self.project_selector.get_new_name()
                    FnAssetAPI.logging.debug('creating show %s' % project_name)
                    result = self.server_helper.create_project(
                        project_name, selected_workflow)
                    datum.exists = {'showid': result[0]}

                show_meta = {
                    'fps': fps,
                    'resolution': str(resolution),
                    'offset': offset,
                    'handles': handles
                }

                self.server_helper.add_metadata(result[1], result[0], show_meta)

            else:
                if datum.exists:
                    FnAssetAPI.logging.debug('%s %s exists as %s, reusing it.' % (
                        datum.name, datum.type, datum.exists.get('taskid')))
                    result = (datum.exists.get('taskid'), 'task')
                else:
                    FnAssetAPI.logging.debug(
                        'creating %s %s' % (datum.type, datum.name))
                    try:
                        result = self.server_helper.create_entity(
                            datum.type, datum.name, previous)
                    except ftrack.api.ftrackerror.PermissionDeniedError as error:
                        datum.exists = 'error'
                        continue
                    datum.exists = {'taskid': result[0]}

                if datum.type == 'shot':
                    FnAssetAPI.logging.debug(
                        'Setting metadata to %s' % datum.name)
                    self.server_helper.set_entity_data(
                        result[1], result[0], datum.track,
                        start, end, resolution, fps, handles
                    )

                    datum.track.source().setEntityReference(
                        'ftrack://{0}?entityType={1}'.format(result[0], result[1])
                    )

                if datum.type == 'task':
                    print datum.name
                    processor = self.processors.get(datum.name)
                    print processor

                    if not processor:
                        continue

                    asset_names = processor.keys()
                    for asset_name in asset_names:
                        asset = self.server_helper.create_asset(
                            asset_name, previous
                        )
                        asset_id = asset.get('assetid')

                        version_id = self.server_helper.create_asset_version(
                            asset_id, result
                        )

                        for component_name, component_fn in processor[asset_name].items():
                            out_data = {
                                'resolution': resolution,
                                'source_in': track_in,
                                'source_out': track_out,
                                'source_file': source,
                                'destination_in': start,
                                'destination_out': end,
                                'fps': fps,
                                'offset': offset,
                                'asset_version_id': version_id,
                                'component_name': component_name,
                                'handles': handles
                            }

                            processor_name = component_fn.getName()
                            data = (processor_name,  out_data)
                            self.processor_ready.emit(data)

            self._refresh_tree()

            if datum.children:
                self.create_project(datum.children, result)<|MERGE_RESOLUTION|>--- conflicted
+++ resolved
@@ -9,14 +9,11 @@
 import FnAssetAPI.logging
 from FnAssetAPI.ui.toolkit import QtGui, QtCore
 
-<<<<<<< HEAD
-from .widget import Resolution, Fps, Workflow
 from .project_selector import ProjectSelector
-=======
+
 from .widget.fps import Fps
 from .widget.workflow import Workflow
 from .widget.resolution import Resolution
->>>>>>> 15b84881
 
 from ftrack_connect import worker
 import ftrack_connect.ui.widget.header
