--- conflicted
+++ resolved
@@ -24,11 +24,7 @@
             return function(*args, **kwargs)
         except:
             # log the exception
-<<<<<<< HEAD
             err = 'Exception cought in : '
-=======
-            err = "Exception cought in : "
->>>>>>> 9560ed7e
             err += function.__name__
             logger.exception(err)
 
