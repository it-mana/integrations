# :coding: utf-8
# :copyright: Copyright (c) 2014-2022 ftrack

from Qt import QtWidgets, QtCore

from ftrack_connect_pipeline_3dsmax.constants.asset import modes as load_const

from ftrack_connect_pipeline_qt.client import load
import ftrack_connect_pipeline.constants as constants
import ftrack_connect_pipeline_qt.constants as qt_constants
import ftrack_connect_pipeline_3dsmax.constants as max_constants
from ftrack_connect_pipeline_3dsmax.utils.custom_commands import (
    get_main_window,
)


class MaxQtAssemblerClientWidget(load.QtAssemblerClientWidget):
    '''Max assembler dialog'''

    ui_types = [
        constants.UI_TYPE,
        qt_constants.UI_TYPE,
        max_constants.UI_TYPE,
    ]

    def __init__(self, event_manager, asset_list_model, parent=None):
        super(MaxQtAssemblerClientWidget, self).__init__(
            event_manager,
            load_const.LOAD_MODES,
            asset_list_model,
<<<<<<< HEAD
            multithreading_enabled=False,
=======
            parent=parent or get_main_window(),
>>>>>>> 4eefd18b
        )

        # Make sure we stays on top of Max
        self.setWindowFlags(QtCore.Qt.Tool)<|MERGE_RESOLUTION|>--- conflicted
+++ resolved
@@ -28,11 +28,8 @@
             event_manager,
             load_const.LOAD_MODES,
             asset_list_model,
-<<<<<<< HEAD
             multithreading_enabled=False,
-=======
             parent=parent or get_main_window(),
->>>>>>> 4eefd18b
         )
 
         # Make sure we stays on top of Max
