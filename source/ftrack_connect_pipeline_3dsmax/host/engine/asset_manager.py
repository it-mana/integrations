--- conflicted
+++ resolved
@@ -43,21 +43,9 @@
         ftrack_asset_nodes = max_utils.get_ftrack_helpers()
         ftrack_asset_info_list = []
 
-<<<<<<< HEAD
-        for ftrack_object in ftrack_asset_nodes:
-            obj = ftrack_object
-            param_dict = FtrackAssetNode.get_parameters_dictionary(
-                obj
-            )
-            node_asset_info = FtrackAssetInfo(param_dict)
-            ftrack_asset_info_list.append(node_asset_info)
-
-        if not ftrack_asset_info_list:
-            status = constants.ERROR_STATUS
-=======
         if ftrack_asset_nodes:
             for ftrack_object in ftrack_asset_nodes:
-                obj = ftrack_object.Object
+                obj = ftrack_object
                 param_dict = FtrackAssetNode.get_parameters_dictionary(
                     obj
                 )
@@ -68,7 +56,6 @@
                 status = constants.ERROR_STATUS
             else:
                 status = constants.SUCCESS_STATUS
->>>>>>> 339e6462
         else:
             self.logger.debug("No assets in the scene")
             status = constants.SUCCESS_STATUS
