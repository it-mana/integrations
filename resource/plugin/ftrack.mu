--- conflicted
+++ resolved
@@ -248,89 +248,80 @@
         else {
             _isHidden = true;
         }
-        
-<<<<<<< HEAD
-=======
+
+    }
+
+    method: createActionWindow(void;)
+    {
+        if (_dockActionWidget eq nil) {
+            let title = "",
+            url = "",
+            showTitle = bool("false"),
+            showProg  = bool("false"),
+            startSize = int ("500");
+
+            url  = generateUrl(commandLineFlag("params", nil), "review_action");
+
+            _dockActionWidget = QDockWidget(title, mainWindowWidget(), Qt.Widget);
+            
+            _baseActionWidget = makeit();
+            
+            _webActionWidget = _baseActionWidget.findChild("webView");
+            connect(_webNavigationWidget, QWebView.loadFinished, viewLoaded(_baseActionWidget,));
+
+            _webActionWidget.page().setNetworkAccessManager(_networkAccessManager);
+            _webActionWidget.load(QUrl(url));
+
+            javascriptMuExport(_webActionWidget.page().mainFrame());
+
+            _dockActionWidget.setWidget(_baseActionWidget);
+
+            _titleActionWidget = _dockActionWidget.titleBarWidget();
+            if (!showTitle) _dockActionWidget.setTitleBarWidget(QWidget(mainWindowWidget(), 0));
+            
+            connect(_dockActionWidget, QDockWidget.topLevelChanged, toggleTitleBar(_dockActionWidget, _titleActionWidget,));
+            
+            _dockActionWidget.setFeatures(
+                    QDockWidget.DockWidgetFloatable |
+                    QDockWidget.DockWidgetMovable);
+
+            mainWindowWidget().addDockWidget(Qt.RightDockWidgetArea, _dockActionWidget);
+
+
+            _baseActionWidget.setMaximumWidth(startSize);
+            _baseActionWidget.setMinimumWidth(startSize);
+            
+            _baseActionWidget.show();
+            _dockActionWidget.show();  
+        }
+        
+    }
+
+    method: initUi(void;)
+    {
+    if (_firstRender)
+    {
+
+    
+        //BIND EVENTS
+        
+        app_utils.bind("ftrack-event", ftrackEvent, "Update action window");
+        app_utils.bind("ftrack-timeline-loaded", createActionWindow, "User is logged in, create action window");
+
+        app_utils.bind("ftrack-toggle-floating", toggleFloating, "Toggle floating panel");
+
+        app_utils.bind("ftrack-upload-frame", ftrackExportAll, "Upload frame to FTrack");
+        app_utils.bind("ftrack-upload-frames", ftrackExportAll, "Upload all annotated frames to FTrack");
+        app_utils.bind("frame-changed", frameChanged, "New frame");
+        app_utils.bind("ftrack-changed-group",navGroupChanged,"New group selected");
+
         //SETUP PYTHON API
         _pyApi    = python.PyImport_Import ("ftrack_rv_api");
         _pyFilePath     = python.PyObject_GetAttr (_pyApi, "ftrackFilePath");
         _pyUUID         = python.PyObject_GetAttr (_pyApi, "ftrackUUID");
         _create_component = python.PyObject_GetAttr(_pyApi, "create_component");
         _upload_component = python.PyObject_GetAttr(_pyApi, "upload_component");
->>>>>>> c1acb447
-    }
-
-    method: createActionWindow(void;)
-    {
-        if (_dockActionWidget eq nil) {
-            let title = "",
-            url = "",
-            showTitle = bool("false"),
-            showProg  = bool("false"),
-            startSize = int ("500");
-
-            url  = generateUrl(commandLineFlag("params", nil), "review_action");
-
-            _dockActionWidget = QDockWidget(title, mainWindowWidget(), Qt.Widget);
-            
-            _baseActionWidget = makeit();
-            
-            _webActionWidget = _baseActionWidget.findChild("webView");
-            connect(_webNavigationWidget, QWebView.loadFinished, viewLoaded(_baseActionWidget,));
-
-            _webActionWidget.page().setNetworkAccessManager(_networkAccessManager);
-            _webActionWidget.load(QUrl(url));
-
-            javascriptMuExport(_webActionWidget.page().mainFrame());
-
-            _dockActionWidget.setWidget(_baseActionWidget);
-
-            _titleActionWidget = _dockActionWidget.titleBarWidget();
-            if (!showTitle) _dockActionWidget.setTitleBarWidget(QWidget(mainWindowWidget(), 0));
-            
-            connect(_dockActionWidget, QDockWidget.topLevelChanged, toggleTitleBar(_dockActionWidget, _titleActionWidget,));
-            
-            _dockActionWidget.setFeatures(
-                    QDockWidget.DockWidgetFloatable |
-                    QDockWidget.DockWidgetMovable);
-
-            mainWindowWidget().addDockWidget(Qt.RightDockWidgetArea, _dockActionWidget);
-
-
-            _baseActionWidget.setMaximumWidth(startSize);
-            _baseActionWidget.setMinimumWidth(startSize);
-            
-            _baseActionWidget.show();
-            _dockActionWidget.show();  
-        }
-        
-    }
-
-    method: initUi(void;)
-    {
-    if (_firstRender)
-    {
-
-    
-        //BIND EVENTS
-        
-        app_utils.bind("ftrack-event", ftrackEvent, "Update action window");
-        app_utils.bind("ftrack-timeline-loaded", createActionWindow, "User is logged in, create action window");
-
-        app_utils.bind("ftrack-toggle-floating", toggleFloating, "Toggle floating panel");
-
-        app_utils.bind("ftrack-upload-frame", ftrackExportAll, "Upload frame to FTrack");
-        app_utils.bind("ftrack-upload-frames", ftrackExportAll, "Upload all annotated frames to FTrack");
-        app_utils.bind("frame-changed", frameChanged, "New frame");
-        app_utils.bind("ftrack-changed-group",navGroupChanged,"New group selected");
-
-        
-        //SETUP PYTHON API
-        _pyApi    = python.PyImport_Import ("ftrack_rv_api");
-        _pyFilePath     = python.PyObject_GetAttr (_pyApi, "ftrackFilePath");
-        _pyUUID         = python.PyObject_GetAttr (_pyApi, "ftrackUUID");
-        _getAttachmentId    = python.PyObject_GetAttr (_pyApi, "ftrackGetAttachmentId");
-        
+
         _firstRender = false;
         _currentSource = -1;
 
