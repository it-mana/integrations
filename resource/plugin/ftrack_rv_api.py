# :coding: utf-8
# :copyright: Copyright (c) 2014 ftrack

import sys
import json
import tempfile
import base64
import traceback
import os
from uuid import uuid1 as uuid
import logging

import rv.commands
import rv.rvtypes
import rv.extra_commands
import rv.rvui
import rv.runtime
import rv as rv

<<<<<<< HEAD
try:
    import ftrack
except ImportError:
    raise Exception(
        'ftrack legacy api not found in PYTHONPATH.'
    )

import ftrack_api
from ftrack_api.symbol import ORIGIN_LOCATION_ID, SERVER_LOCATION_ID

import ftrack_logging

ftrack_logging.setup()
logger = logging.getLogger('ftrack_connect_rv')
=======
# Add dependencies to the available modules.
sys.path.append('./dependencies')
>>>>>>> 0fc1730c

# Cache to keep track of filesystem path for components.
# This will cause the component to use the same filesystem path
# during the entire session.
componentFilesystemPaths = {}

sequenceSourceNode = None
stackSourceNode = None
layoutSourceNode = None

# Store references to annotation components being uploaded between methods.
annotation_components = {}


try:
    ftrack.setup(actions=False)
except ftrack.api.ftrackerror.EventHubConnectionError:
    pass

session = ftrack_api.Session(
    auto_connect_event_hub=False
)


# Get some useful locations
origin_location = session.get('Location', ORIGIN_LOCATION_ID)
server_location = session.get('Location', SERVER_LOCATION_ID)


def _getSourceNode(nodeType='sequence'):
    '''Return source node of *nodeType*.'''
    global sequenceSourceNode
    global stackSourceNode
    global layoutSourceNode

    if nodeType == 'sequence':
        if sequenceSourceNode is None:
            sequenceSourceNode = rv.commands.newNode(
                'RVSequenceGroup', 'Sequence'
            )

            rv.extra_commands.setUIName(
                sequenceSourceNode, 'SequenceNode'
            )

        return sequenceSourceNode

    elif nodeType == 'stack':
        if stackSourceNode is None:
            stackSourceNode = rv.commands.newNode(
                'RVStackGroup', 'Stack'
            )

            rv.extra_commands.setUIName(
                stackSourceNode, 'StackNode'
            )

        return stackSourceNode

    elif nodeType == 'layout':
        if layoutSourceNode is None:
            layoutSourceNode = rv.commands.newNode(
                'RVLayoutGroup', 'Layout'
            )

            rv.extra_commands.setUIName(
                layoutSourceNode, 'LayoutNode'
            )

        return layoutSourceNode


def _setWipeMode(state):
    '''Util to set the state of wipes instead of toggle.'''
    if rv.runtime.eval('rvui.wipeShown()', ['rvui']) != -1 and state is False:
        rv.runtime.eval('rvui.toggleWipe()', ['rvui'])

    if rv.runtime.eval('rvui.wipeShown()', ['rvui']) == -1 and state is True:
        rv.runtime.eval('rvui.toggleWipe()', ['rvui'])


def _getFilePath(componentId):
    '''Return a single access path based on *source* and *location*'''
    global componentFilesystemPaths

    path = componentFilesystemPaths.get(componentId, None)

    if path is None:
        ftrack_component = session.get('FileComponent', componentId)
        location = session.pick_location(component=ftrack_component)
        path = location.get_filesystem_path(ftrack_component)
        componentFilesystemPaths[componentId] = path
        return path


def _ftrackAddVersion(track, layout):
    stackInputs = rv.commands.nodeConnections(layout, False)[0]
    newSource = rv.commands.addSourceVerbose([track], None)
    rv.commands.setNodeInputs(layout, stackInputs)
    rv.extra_commands.setUIName(
        rv.commands.nodeGroup(newSource), track
    )

    return newSource


def _ftrackCreateGroup(tracks, sourceNode, layout):
    singleSources = []
    for track in tracks:
        singleSources.append(
            rv.commands.nodeGroup(_ftrackAddVersion(track, layout))
        )

    rv.commands.setNodeInputs(
        sourceNode, singleSources
    )


def loadPlaylist(playlist, index=None, includeFrame=None):
    '''Load a playlist into RV.

    Load a specified *playlist* into RV and jump to an optional *index*. If
    *includeFrame* is an optional frame reference.

    '''
    _setWipeMode(False)
    startFrame = None

    if not includeFrame == 'false':
        startFrame = rv.extra_commands.sourceFrame(rv.commands.frame(), None)

    for oldSource in rv.commands.nodesOfType('RVSourceGroup'):
        rv.commands.deleteNode(oldSource)

    sources = []
    for item in playlist:
        sources.append(_getFilePath(
            item.get('componentId')
        ))

    sequenceSourceNode = _getSourceNode('sequence')

    _ftrackCreateGroup(sources, sequenceSourceNode, 'defaultLayout')
    rv.commands.setViewNode(sequenceSourceNode)

    if index:
        ftrackJumpTo(index, startFrame)


def validateComponentLocation(componentId, versionId):
    '''Return if the *componentId* is accessible in a local location.'''
    try:
        _getFilePath(componentId)
    except:
        logger.warning(
            'Component with Id "{0}" is not available in any location.'.format(
                componentId
            )
        )
        try:
            rv.commands.sendInternalEvent(
                'ftrack-event',
                base64.b64encode(
                    json.dumps(
                        {
                            'type': 'breakItem',
                            'versionId': versionId
                        }
                    )
                ),
                None
            )
        except:
            logger.exception(
                'Could not send internal event to ftrack.'
            )


def ftrackCompare(data):
    '''Activate compare mode in RV

    Activiate compare mode of *type* between *componentIdA* and *componentIdB*

    '''
    _setWipeMode(False)
    startFrame = None
    try:
        startFrame = rv.extra_commands.sourceFrame(rv.commands.frame(), None)
    except:
        pass

    componentIdA = data.get('componentIdA')
    componentIdB = data.get('componentIdB')
    mode = data.get('mode')

    trackA = _getFilePath(componentIdA)

    layout = 'defaultStack' if mode == 'wipe' else 'defaultLayout'

    if not mode == 'load':
        trackB = _getFilePath(componentIdB)

        try:
            if mode == 'wipe':
                sourceNode = _getSourceNode('stack')
                _ftrackCreateGroup([trackA, trackB], sourceNode, layout)
                rv.commands.setViewNode(sourceNode)
                rv.runtime.eval('rvui.toggleWipe()', ['rvui'])
            else:
                sourceNode = _getSourceNode('layout')
                _ftrackCreateGroup([trackA, trackB], sourceNode, layout)
                rv.commands.setViewNode(sourceNode)
        except:
            print traceback.format_exc()
    else:
        sourceNode = _getSourceNode('layout')
        _ftrackCreateGroup([trackA], sourceNode, layout)
        rv.commands.setViewNode(sourceNode)

    if startFrame > 1:
        rv.commands.setFrame(startFrame)


def _getEntityFromEnvironment():
    # Check for environment variable specifying additional information to
    # use when loading.
    eventEnvironmentVariable = 'FTRACK_CONNECT_EVENT'

    eventData = os.environ.get(eventEnvironmentVariable)
    if eventData is not None:
        try:
            decodedEventData = json.loads(base64.b64decode(eventData))
        except (TypeError, ValueError):
            logger.exception(
                'Failed to decode {0}: {1}'
                .format(eventEnvironmentVariable, eventData)
            )
        else:
            selection = decodedEventData.get('selection', [])

            # At present only a single entity which should represent an
            # ftrack List is supported.
            if selection:
                try:
                    entity = selection[0]
                    entityId = entity.get('entityId')
                    entityType = entity.get('entityType')
                    return entityId, entityType
                except (IndexError, AttributeError, KeyError):
                    logger.exception(
                        'Failed to extract selection information from: {0}'
                        .format(selection)
                    )
    else:
        logger.debug(
            'No event data retrieved. {0} not set.'
            .format(eventEnvironmentVariable)
        )

    return None, None


def getNavigationURL(params=None):
    '''Return URL to navigation panel based on *params*.'''
    return _generateURL(params, 'review_navigation')


def getActionURL(params=None):
    '''Return URL to action panel based on *params*.'''
    return _generateURL(params, 'review_action')


def _generateURL(params=None, panelName=None):
    '''Return URL to panel in ftrack based on *params* or *panel*.'''
    entityId = None
    entityType = None

    url = ''
    if params:
        panelName = panelName or params

        try:
            params = json.loads(params)
            entityId = params['entityId'][0]
            entityType = params['entityType'][0]
        except Exception:
            entityId, entityType = _getEntityFromEnvironment()

        try:
            url = ftrack.getWebWidgetUrl(
                panelName, 'tf', entityId=entityId, entityType=entityType
            )
        except Exception as exception:
            logger.exception(str(exception))

    logger.info('Returning url "{0}"'.format(url))

    return url


def ftrackFilePath(id):
    try:
        if id != "":
            filename = "%s.jpg" % id
            filepath = os.path.join(tempfile.gettempdir(), filename)
        else:
            filepath = tempfile.gettempdir()
        return filepath
    except:
        print traceback.format_exc()
        return ""


def ftrackUUID(short):
    '''Retun a uuid based on uuid1
    '''
    return str(uuid())


def ftrackJumpTo(index=0, startFrame=1):
    '''Move playhead to an index

    Moves the RV playhead to the specified *index*

    '''
    index = int(index)
    frameNumber = 0

    for idx, source in enumerate(rv.commands.nodesOfType('RVFileSource')):
        if not idx >= index:
            data = rv.commands.sourceMediaInfoList(source)[0]
            add = (data.get('endFrame', 0) - data.get('startFrame', 0)) + 1
            add = 1 if add == 0 else add
            frameNumber += (add)

    rv.commands.setFrame(frameNumber + startFrame)


def create_component(encoded_args):
    '''Create component without adding it to a location.

    *encoded_args* should be a JSON encoded dictionary containing file_name and
    frame.

    Store reference in annotation_components.
    '''
    args = json.loads(encoded_args)
    file_name = args['file_name']
    frame = args['frame']

    component_name = 'Frame_{0}'.format(frame)
    file_path = os.path.join(ftrackFilePath(''), file_name)
    logger.info(u'Creating component: {0!r}'.format(
        file_path
    ))

    component = session.create_component(
        path=component_name,
        location=origin_location
    )

    component_id = component['id']
    annotation_components[component_id] = component
    return component_id


def upload_component(component_id):
    '''Add component with *component_id* to ftrack server location.'''
    logger.info(u'Adding component {0!r} to ftrack server location.'.format(
        component_id
    ))
    component = annotation_components[component_id]
    server_location.add_component(component, origin_location)
    del annotation_components[component_id]
    return component_id<|MERGE_RESOLUTION|>--- conflicted
+++ resolved
@@ -1,13 +1,17 @@
 # :coding: utf-8
 # :copyright: Copyright (c) 2014 ftrack
 
-import sys
 import json
 import tempfile
 import base64
 import traceback
 import os
 from uuid import uuid1 as uuid
+
+import ftrack_logging
+ftrack_logging.setup()
+
+
 import logging
 
 import rv.commands
@@ -17,7 +21,6 @@
 import rv.runtime
 import rv as rv
 
-<<<<<<< HEAD
 try:
     import ftrack
 except ImportError:
@@ -32,10 +35,6 @@
 
 ftrack_logging.setup()
 logger = logging.getLogger('ftrack_connect_rv')
-=======
-# Add dependencies to the available modules.
-sys.path.append('./dependencies')
->>>>>>> 0fc1730c
 
 # Cache to keep track of filesystem path for components.
 # This will cause the component to use the same filesystem path
@@ -58,7 +57,6 @@
 session = ftrack_api.Session(
     auto_connect_event_hub=False
 )
-
 
 # Get some useful locations
 origin_location = session.get('Location', ORIGIN_LOCATION_ID)
