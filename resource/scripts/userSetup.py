--- conflicted
+++ resolved
@@ -10,7 +10,6 @@
 
 import maya.cmds as cmds
 import maya.mel as mm
-import maya.utils
 
 import ftrack_api
 
@@ -60,17 +59,6 @@
 
     return submenu
 
-<<<<<<< HEAD
-
-def _open_dialog(dialog_class, event_manager):
-    '''Open *dialog_class* and create if not already existing.'''
-    dialog_name = dialog_class
-
-    if dialog_name not in created_dialogs:
-        ftrack_dialog = dialog_class
-        created_dialogs[dialog_name] = ftrack_dialog(event_manager)
-=======
-
 def _open_widget(event_manager, widgets, event):
     '''Open Maya widget based on widget name in *event*, and create if not already
     exists'''
@@ -90,7 +78,6 @@
         raise Exception('Unknown client {}!'.format(
             event['data']['pipeline']['widget_name'])
         )
->>>>>>> f064446f
 
 
 def initialise():
@@ -109,28 +96,18 @@
 
     cmds.loadPlugin('ftrackMayaPlugin.py', quiet=True)
 
-<<<<<<< HEAD
-    from ftrack_connect_pipeline_maya.client import open
-=======
     # Enable loader and publisher only if is set to run local (default)
 
->>>>>>> f064446f
+    from ftrack_connect_pipeline_maya.client import open
     from ftrack_connect_pipeline_maya.client import load
     from ftrack_connect_pipeline_maya.client import publish
     from ftrack_connect_pipeline_maya.client import asset_manager
     from ftrack_connect_pipeline_maya.client import log_viewer
 
-<<<<<<< HEAD
-    # Enable loader and publisher only if is set to run local (default)
-    dialogs = []
-
-    dialogs.append((open.MayaOpenDialog, 'Open'))
-    dialogs.append((load.MayaLoaderClient, 'Loader'))
-    dialogs.append((publish.MayaPublisherClient, 'Publisher'))
-    dialogs.append((asset_manager.MayaAssetManagerClient, 'Asset Manager'))
-    dialogs.append((log_viewer.MayaLogViewerClient, 'Log Viewer'))
-=======
     widgets = list()
+    widgets.append(
+        (open.MayaOpenDialog, 'Open')
+    )
     widgets.append(
         ('load', load.MayaLoaderClient, 'Loader')
     )
@@ -143,7 +120,6 @@
     widgets.append(
         ('log_viewer', log_viewer.MayaLogViewerClient, 'Log Viewer')
     )
->>>>>>> f064446f
 
     ftrack_menu = get_ftrack_menu()
     # Register and hook the dialog in ftrack menu
@@ -157,15 +133,6 @@
         cmds.menuItem(
             parent=ftrack_menu,
             label=label,
-<<<<<<< HEAD
-            command=(
-                lambda x, dialog_class=dialog_class: _open_dialog(
-                    dialog_class, event_manager
-                )
-            ),
-        )
-
-=======
             command=(functools.partial(host.launch_widget, widget_name)),
         )
 
@@ -178,6 +145,5 @@
         functools.partial(_open_widget, event_manager, widgets)
     )
 
->>>>>>> f064446f
 
 cmds.evalDeferred('initialise()', lp=True)