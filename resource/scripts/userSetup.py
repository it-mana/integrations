--- conflicted
+++ resolved
@@ -59,8 +59,8 @@
 
     return submenu
 
-<<<<<<< HEAD
-def _open_widget(event_manager, widgets, event):
+
+def _open_widget(event_manager, asset_list_model, widgets, event):
     '''Open Maya widget based on widget name in *event*, and create if not already
     exists'''
     widget_name = None
@@ -72,27 +72,15 @@
         if widget_name not in created_widgets:
             ftrack_client = widget_class
             created_widgets[widget_name] = ftrack_client(
-                event_manager
+                event_manager, asset_list_model
             )
         created_widgets[widget_name].show()
     else:
-        raise Exception('Unknown client {}!'.format(
-            event['data']['pipeline']['widget_name'])
+        raise Exception(
+            'Unknown widget {}!'.format(
+                event['data']['pipeline']['widget_name']
+            )
         )
-=======
-
-def _open_dialog(dialog_class, event_manager, asset_list_model):
-    '''Open *dialog_class* and create if not already existing.'''
-    dialog_name = dialog_class
-
-    if dialog_name not in created_dialogs:
-        ftrack_dialog = dialog_class
-        created_dialogs[dialog_name] = ftrack_dialog(
-            event_manager, asset_list_model
-        )
-
-    created_dialogs[dialog_name].show()
->>>>>>> bfc4be7b
 
 
 def initialise():
@@ -111,14 +99,10 @@
 
     cmds.loadPlugin('ftrackMayaPlugin.py', quiet=True)
 
-<<<<<<< HEAD
-    # Enable loader and publisher only if is set to run local (default)
-=======
     from ftrack_connect_pipeline_qt.ui.asset_manager.base import AssetListModel
 
     # Shared asset manager model
     asset_list_model = AssetListModel(event_manager)
->>>>>>> bfc4be7b
 
     from ftrack_connect_pipeline_maya.client import open
     from ftrack_connect_pipeline_maya.client import assembler
@@ -126,33 +110,12 @@
     from ftrack_connect_pipeline_maya.client import asset_manager
     from ftrack_connect_pipeline_maya.client import log_viewer
 
-<<<<<<< HEAD
     widgets = list()
-    widgets.append(
-        (open.MayaOpenDialog, 'Open')
-    )
-    widgets.append(
-        ('load', load.MayaLoaderClient, 'Loader')
-    )
-    widgets.append(
-        ('publish', publish.MayaPublisherClient, 'Publisher')
-    )
-    widgets.append(
-        ('asset_manager', asset_manager.MayaAssetManagerClient, 'Asset Manager')
-    )
-    widgets.append(
-        ('log_viewer', log_viewer.MayaLogViewerClient, 'Log Viewer')
-    )
-=======
-    # Enable loader and publisher only if is set to run local (default)
-    dialogs = []
-
-    dialogs.append((open.MayaOpenDialog, 'Open'))
-    dialogs.append((assembler.MayaAssemblerDialog, 'Assembler'))
-    dialogs.append((asset_manager.MayaAssetManagerClient, 'Asset Manager'))
-    dialogs.append((publish.MayaPublisherClient, 'Publisher'))
-    dialogs.append((log_viewer.MayaLogViewerClient, 'Log Viewer'))
->>>>>>> bfc4be7b
+    widgets.append((open.MayaOpenDialog, 'Open'))
+    widgets.append((assembler.MayaAssemblerDialog, 'Assembler'))
+    widgets.append((asset_manager.MayaAssetManagerClient, 'Asset Manager'))
+    widgets.append((publish.MayaPublisherClient, 'Publisher'))
+    widgets.append((log_viewer.MayaLogViewerClient, 'Log Viewer'))
 
     ftrack_menu = get_ftrack_menu()
     # Register and hook the dialog in ftrack menu
@@ -166,24 +129,17 @@
         cmds.menuItem(
             parent=ftrack_menu,
             label=label,
-<<<<<<< HEAD
             command=(functools.partial(host.launch_widget, widget_name)),
-=======
-            command=(
-                lambda x, dialog_class=dialog_class: _open_dialog(
-                    dialog_class, event_manager, asset_list_model
-                )
-            ),
->>>>>>> bfc4be7b
         )
 
     # Listen to client launch events
     session.event_hub.subscribe(
         'topic={} and data.pipeline.host_id={}'.format(
-            qt_constants.PIPELINE_WIDGET_LAUNCH,
-            host.host_id
+            qt_constants.PIPELINE_WIDGET_LAUNCH, host.host_id
         ),
-        functools.partial(_open_widget, event_manager, widgets)
+        functools.partial(
+            _open_widget, event_manager, asset_list_model, widgets
+        ),
     )
 
 
