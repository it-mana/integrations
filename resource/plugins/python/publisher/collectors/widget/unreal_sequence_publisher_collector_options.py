# :coding: utf-8
# :copyright: Copyright (c) 2014-2023 ftrack
import os

import unreal

from Qt import QtWidgets

import ftrack_api

from ftrack_connect_pipeline import utils as core_utils
from ftrack_connect_pipeline_qt.plugin.widget import BaseOptionsWidget
from ftrack_connect_pipeline_qt.ui.utility.widget import dialog
from ftrack_connect_pipeline_unreal import plugin
from ftrack_connect_pipeline_unreal import utils as unreal_utils


class UnrealSequencePublisherCollectorOptionsWidget(BaseOptionsWidget):
    '''Unreal sequence collector widget plugin'''

    # Run fetch function on widget initialization
    auto_fetch_on_init = False

    @property
    def image_sequence_path(self):
        '''Return the media path from options'''
        result = self.options.get('image_sequence_path')
        if result:
            result = result.strip()
            if len(result) == 0:
                result = None
        return result

    @image_sequence_path.setter
    def image_sequence_path(self, image_sequence_path):
        '''Store *image_sequence_path* in options and update widgets'''
        if image_sequence_path and len(image_sequence_path) > 0:
            self.set_option_result(image_sequence_path, 'image_sequence_path')
            # Remember last used path
            unreal_utils.update_project_settings(
                {'image_sequence_path': image_sequence_path}
            )
        else:
            image_sequence_path = '<please choose am image sequence>'
            self.set_option_result(None, 'image_sequence_path')

        # Update UI
        self._img_seq_le.setText(image_sequence_path)
        self._img_seq_le.setToolTip(image_sequence_path)

    def __init__(
        self,
        parent=None,
        session=None,
        data=None,
        name=None,
        description=None,
        options=None,
        context_id=None,
        asset_type_name=None,
    ):
        self.unreal_sequences = []
        super(UnrealSequencePublisherCollectorOptionsWidget, self).__init__(
            parent=parent,
            session=session,
            data=data,
            name=name,
            description=description,
            options=options,
            context_id=context_id,
            asset_type_name=asset_type_name,
        )

    def build(self):
        '''Build the options widget'''
        super(UnrealSequencePublisherCollectorOptionsWidget, self).build()

        self._pickup_label = QtWidgets.QLabel(
            'Pick up rendered image sequence: '
        )

        self._browse_img_seq_widget = QtWidgets.QWidget()
        self._browse_img_seq_widget.setLayout(QtWidgets.QHBoxLayout())
        self._browse_img_seq_widget.layout().setContentsMargins(0, 0, 0, 0)
        self._browse_img_seq_widget.layout().setSpacing(0)

        self._img_seq_le = QtWidgets.QLineEdit()
        self._img_seq_le.setReadOnly(True)

        self._browse_img_seq_widget.layout().addWidget(self._img_seq_le, 20)

        self._browse_img_seq_btn = QtWidgets.QPushButton('BROWSE')
        self._browse_img_seq_btn.setObjectName('borderless')

        self._browse_img_seq_widget.layout().addWidget(
            self._browse_img_seq_btn
        )
        self.layout().addWidget(self._browse_img_seq_widget)

        # Use previous value if available
        path = self.image_sequence_path
        if not path or len(path) == 0:
            path = unreal_utils.get_project_settings().get(
                'image_sequence_path'
            )
        self.image_sequence_path = path

        self.report_input()

    def post_build(self):
        super(UnrealSequencePublisherCollectorOptionsWidget, self).post_build()

        self._browse_img_seq_btn.clicked.connect(
            self._show_image_sequence_dialog
        )

    def _show_image_sequence_dialog(self):
        '''Shows the file dialog for image sequences'''
        if not self.image_sequence_path:
            start_dir = os.path.realpath(
                os.path.join(
                    unreal.SystemLibrary.get_project_saved_directory(),
                    "VideoCaptures",
                )
            )
        else:
            start_dir = os.path.dirname(self._img_seq_le.text())

        image_sequence_path = QtWidgets.QFileDialog.getOpenFileName(
            caption='Choose directory containing rendered image sequence',
            dir=start_dir,
<<<<<<< HEAD
            filter="Images (*.png *.xpm *.jpg)",
=======
            filter="Images (*.bmp *.float *.pcx *.png *.psd *.tga *.jpg *.exr *.dds *.hdr);;All files (*)"
>>>>>>> 72df3447
        )

        if not image_sequence_path:
            return

        image_sequence_path = os.path.normpath(image_sequence_path[0])

<<<<<<< HEAD
        image_sequence_path = unreal_utils.find_image_sequence(
=======
        image_sequence_path = core_utils.find_image_sequence(
>>>>>>> 72df3447
            image_sequence_path
        )

        if not image_sequence_path:
            dialog.ModalDialog(
                None,
                title='Locate rendered image sequence',
                message='An image sequence on the form "prefix.NNNN.ext" were not found in: {}!'.format(
                    image_sequence_path
                ),
            )

        self.image_sequence_path = image_sequence_path

        self.report_input()

    def report_input(self):
        '''(Override) Amount of collected objects has changed, notify parent(s)'''
        status = False
        num_objects = (
            1
            if self.image_sequence_path and len(self.image_sequence_path) > 0
            else 0
        )
        if num_objects > 0:
            message = '1 image sequence selected'
            status = True
        else:
            message = 'No media selected!'
        self.inputChanged.emit(
            {
                'status': status,
                'message': message,
            }
        )


class UnrealSequencePublisherCollectorPluginWidget(
    plugin.UnrealPublisherCollectorPluginWidget
):
    plugin_name = 'unreal_sequence_publisher_collector'
    widget = UnrealSequencePublisherCollectorOptionsWidget


def register(api_object, **kw):
    if not isinstance(api_object, ftrack_api.Session):
        # Exit to avoid registering this plugin again.
        return
    plugin = UnrealSequencePublisherCollectorPluginWidget(api_object)
    plugin.register()<|MERGE_RESOLUTION|>--- conflicted
+++ resolved
@@ -129,11 +129,7 @@
         image_sequence_path = QtWidgets.QFileDialog.getOpenFileName(
             caption='Choose directory containing rendered image sequence',
             dir=start_dir,
-<<<<<<< HEAD
-            filter="Images (*.png *.xpm *.jpg)",
-=======
             filter="Images (*.bmp *.float *.pcx *.png *.psd *.tga *.jpg *.exr *.dds *.hdr);;All files (*)"
->>>>>>> 72df3447
         )
 
         if not image_sequence_path:
@@ -141,11 +137,7 @@
 
         image_sequence_path = os.path.normpath(image_sequence_path[0])
 
-<<<<<<< HEAD
-        image_sequence_path = unreal_utils.find_image_sequence(
-=======
         image_sequence_path = core_utils.find_image_sequence(
->>>>>>> 72df3447
             image_sequence_path
         )
 
