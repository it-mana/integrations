--- conflicted
+++ resolved
@@ -129,11 +129,7 @@
         image_sequence_path = QtWidgets.QFileDialog.getOpenFileName(
             caption='Choose directory containing rendered image sequence',
             dir=start_dir,
-<<<<<<< HEAD
             filter="Images (*.bmp *.float *.pcx *.png *.psd *.tga *.jpg *.exr *.dds *.hdr);;All files (*)"
-=======
-            filter="Images (*.png *.xpm *.jpg)",
->>>>>>> c3374583
         )
 
         if not image_sequence_path:
