# :coding: utf-8
# :copyright: Copyright (c) 2015 ftrack

import logging

import ftrack

logger = logging.getLogger(__name__)


class ContextTags(object):
    '''Return context tags for Nuke Studio.'''

    def __init__(self, *args, **kwargs):
        '''Initialise context tags hook.'''
        self.logger = logging.getLogger(
            __name__ + '.' + self.__class__.__name__
        )

        super(ContextTags, self).__init__(*args, **kwargs)

    def launch(self, event):
        '''Return context tags.

        Should be list with tags using the format:

            ('tag_id', 'ftrack_type_id', 'regexp')

        '''

<<<<<<< HEAD
        logging.debug('Loading context tags from hook.')
=======
        self.logger.debug('Loading context tags from hook.')
>>>>>>> 475d9055

        return [
            ('project', 'show', None),
            ('episode', 'episode', '(\w+.)?EP(\d+)'),
            ('sequence', 'sequence', '(\w+.)?SQ(\d+)'),
            ('shot', 'shot', '(\w+.)?SH(\d+)')
        ]

    def register(self):
        '''Register hook.'''
        ftrack.EVENT_HUB.subscribe(
            'topic=ftrack.connect.nuke-studio.get-context-tags',
            self.launch
        )


def register(registry, **kw):
    '''Register hooks for context tags.'''

    # Validate that registry is instance of ftrack.Registry, if not
    # return early since the register method probably is called
    # from the new API.
    if not isinstance(registry, ftrack.Registry):
        return

    plugin = ContextTags()
    plugin.register()<|MERGE_RESOLUTION|>--- conflicted
+++ resolved
@@ -4,8 +4,6 @@
 import logging
 
 import ftrack
-
-logger = logging.getLogger(__name__)
 
 
 class ContextTags(object):
@@ -28,11 +26,8 @@
 
         '''
 
-<<<<<<< HEAD
-        logging.debug('Loading context tags from hook.')
-=======
         self.logger.debug('Loading context tags from hook.')
->>>>>>> 475d9055
+
 
         return [
             ('project', 'show', None),
