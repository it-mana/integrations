--- conflicted
+++ resolved
@@ -69,13 +69,8 @@
     from ftrack_connect_pipeline_unreal.client import (
         # open,
         load,
-<<<<<<< HEAD
-        # asset_manager,
         publish,
-=======
         asset_manager,
-        # publish,
->>>>>>> cceedf7f
         change_context,
         log_viewer,
     )
@@ -206,15 +201,18 @@
         )
         widgets.append(
             (
-<<<<<<< HEAD
+                core_constants.ASSET_MANAGER,
+                asset_manager.UnrealQtAssetManagerClientWidget,
+                'Asset Manager',
+                '',
+                True,
+            )
+        )
+        widgets.append(
+            (
                 core_constants.PUBLISHER,
                 publish.UnrealQtPublisherClientWidget,
                 'Publisher',
-=======
-                core_constants.ASSET_MANAGER,
-                asset_manager.UnrealQtAssetManagerClientWidget,
-                'Asset Manager',
->>>>>>> cceedf7f
                 '',
                 True,
             )
