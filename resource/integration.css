/*consistent base widgets size*/

QSpinBox {
  max-height: 25px;
  min-height: 25px;
}

QComboBox {
  min-height: 25px;
}

QPushButton {
  max-height: 25px;
  min-height: 25px;
}

QLineEdit {
  max-height: 25px;
  min-height: 25px;
}

/*header messages*/
QLabel#ftrack-header-message-error {
  background-color:  rgb(231, 76, 60, 255);
  padding: 10px;
  color: #FAFAFA;
  border: none;
  font-family: url(':ftrack/font/main');
  font-size: 20;
  font-weight: bold;
}

QLabel#ftrack-header-message-info {
  background-color: rgba(52, 152, 219, 255);
  padding: 10px;
  color: #FAFAFA;
  border: none;
  font-family: url(':ftrack/font/main');
  font-size: 20;
  font-weight: bold;
}

QLabel#ftrack-header-message-warning {
  background-color: rgba(238, 99, 76, 255);
  padding: 10px;
  color: #FAFAFA;
  border: none;
  font-family: url(':ftrack/font/main');
  font-size: 20;
  font-weight: bold;
}

<<<<<<< HEAD
/*
EntityBrowser
*/

EntityBrowser QTabBar::tab {
  background: #5a5a5a;
  min-width: 0px;
  padding: 2px 8px;
  color: white;
  border-radius: 3px;
  margin: 3px;
  margin-right: 0px;
}

QTableView::item {
    padding: 5px;
}

EntityBrowser QTabBar::tab:selected {
  color: white;
}

EntityBrowser QTabBar::tab:hover {
  background-color: #D6D6D6;
  border-color: #000000;
  color: black;
}

EntityBrowser QTableView {
  border: 1px solid #2A2A2A;
  outline: 0;
}

EntityBrowser QToolButton#entity-browser-up-button {
  qproperty-icon: url(':ftrack/image/dark/upArrow');
}

EntityBrowser QToolButton#entity-browser-reload-button {
  qproperty-icon: url(':ftrack/image/dark/reload');
=======
/* CREW WIDGET*/

/* USER LIST */

GroupHeader {
    color: #585858;
    font-size: 11px;
}

UserList {
    background-color: #323232;
    border: none;
    border-right: 1px solid #040404;
    margin: 0;
}

UserList GroupHeader, UserList User#user {
    margin-left: 10px;
}

UserList User#user{
    margin-top: 10px;
    margin-bottom: 10px;
}

User QLabel#user-activity {
    color: #585858;
    font-size: 11px;
}

User QLabel#user-conversation-count {
    color: #343131;
    font-size: 10px;
    background-color: rgb(255, 154, 0);
    border: 1px solid #292929;
    border-radius: 2px;
    color: #323232;
    padding: 1px;
    max-width: 30px;
}

QFrame#presence-list QTableWidget {
    background-color: transparent;
    border: 0;
}

QFrame#presence-list QTableWidget::item {
    background-color: transparent;
    border: 0;
    padding: 0;
}


/* CHAT WIDGET */


Crew QFrame#user-container{
  background-color: #292929;
  border-left: 1px solid #4f4f4f;
}

Chat {
  border: none;
}

Chat QTextEdit {
  border: none;
  border-top: 1px solid #4f4f4f;
  border-left: 1px solid #4f4f4f;
  margin: 0;
  background-color: #292929;
}

Feed {
  border: none;
  border-bottom: 1px solid #040404;
  margin: 0;
}

QFrame#message-feed QTableWidget {
    background-color: transparent;
    border: 0;
}

QFrame#message-feed QTableWidget::item {
    background-color: transparent;
    border: 0;
    padding: 0;
}

/* NOTIFICATIONS */

QFrame#notification-list QLabel {
    background-color: #323232;
}

QFrame#notification-list {
    background-color: #2A2A2A;
    border: 0;
    margin: 20px 0 0 0;
}

QFrame#notification-list QTableWidget {
    background-color: transparent;
    border: 0;
}

QFrame#notification-list QTableWidget::item {
    background-color: #323232;
    border-bottom: 1px solid #282828;
    padding: 0;
}

Message {
    margin: 5px 0;
}

Message QLabel {
    padding: 0;
    margin: 0;
}

Message QLabel#message-text {
    padding: 0;
>>>>>>> 022dbc17
}<|MERGE_RESOLUTION|>--- conflicted
+++ resolved
@@ -50,47 +50,7 @@
   font-weight: bold;
 }
 
-<<<<<<< HEAD
-/*
-EntityBrowser
-*/
-
-EntityBrowser QTabBar::tab {
-  background: #5a5a5a;
-  min-width: 0px;
-  padding: 2px 8px;
-  color: white;
-  border-radius: 3px;
-  margin: 3px;
-  margin-right: 0px;
-}
-
-QTableView::item {
-    padding: 5px;
-}
-
-EntityBrowser QTabBar::tab:selected {
-  color: white;
-}
-
-EntityBrowser QTabBar::tab:hover {
-  background-color: #D6D6D6;
-  border-color: #000000;
-  color: black;
-}
-
-EntityBrowser QTableView {
-  border: 1px solid #2A2A2A;
-  outline: 0;
-}
-
-EntityBrowser QToolButton#entity-browser-up-button {
-  qproperty-icon: url(':ftrack/image/dark/upArrow');
-}
-
-EntityBrowser QToolButton#entity-browser-reload-button {
-  qproperty-icon: url(':ftrack/image/dark/reload');
-=======
+
 /* CREW WIDGET*/
 
 /* USER LIST */
@@ -215,5 +175,45 @@
 
 Message QLabel#message-text {
     padding: 0;
->>>>>>> 022dbc17
+}
+
+/*
+EntityBrowser
+*/
+
+EntityBrowser QTabBar::tab {
+  background: #5a5a5a;
+  min-width: 0px;
+  padding: 2px 8px;
+  color: white;
+  border-radius: 3px;
+  margin: 3px;
+  margin-right: 0px;
+}
+
+QTableView::item {
+    padding: 5px;
+}
+
+EntityBrowser QTabBar::tab:selected {
+  color: white;
+}
+
+EntityBrowser QTabBar::tab:hover {
+  background-color: #D6D6D6;
+  border-color: #000000;
+  color: black;
+}
+
+EntityBrowser QTableView {
+  border: 1px solid #2A2A2A;
+  outline: 0;
+}
+
+EntityBrowser QToolButton#entity-browser-up-button {
+  qproperty-icon: url(':ftrack/image/dark/upArrow');
+}
+
+EntityBrowser QToolButton#entity-browser-reload-button {
+  qproperty-icon: url(':ftrack/image/dark/reload');
 }