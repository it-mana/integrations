# :coding: utf-8
# :copyright: Copyright (c) 2015 ftrack

import os
import getpass
import sys
import pprint
import logging

import ftrack_legacy as ftrack
import ftrack_connect.application

FTRACK_CONNECT_NUKE_STUDIO_PATH = os.environ.get(
    'FTRACK_CONNECT_NUKE_STUDIO_PATH',
    os.path.abspath(
        os.path.join(
            os.path.dirname(__file__), '..', 'nuke_studio'
        )
    )
)


class LaunchAction(object):
    '''ftrack connect nuke studio discover and launch action.'''

    identifier = 'ftrack-connect-launch-nuke-studio'

    def __init__(self, applicationStore, launcher):
        '''Initialise action with *applicationStore* and *launcher*.

        *applicationStore* should be an instance of
        :class:`ftrack_connect.application.ApplicationStore`.

        *launcher* should be an instance of
        :class:`ftrack_connect.application.ApplicationLauncher`.

        '''
        super(LaunchAction, self).__init__()

        self.logger = logging.getLogger(
            __name__ + '.' + self.__class__.__name__
        )

        self.applicationStore = applicationStore
        self.launcher = launcher

    def register(self):
        '''Override register to filter discover actions on logged in user.'''
        ftrack.EVENT_HUB.subscribe(
            'topic=ftrack.action.discover and source.user.username={0}'.format(
                getpass.getuser()
            ),
            self.discover
        )

        ftrack.EVENT_HUB.subscribe(
            'topic=ftrack.action.launch and source.user.username={0} '
            'and data.actionIdentifier={1}'.format(
                getpass.getuser(), self.identifier
            ),
            self.launch
        )

    def discover(self, event):
        '''Return discovered applications.'''
        items = []
        applications = self.applicationStore.applications
        applications = sorted(
            applications, key=lambda application: application['label']
        )

        for application in applications:
            applicationIdentifier = application['identifier']
            label = application['label']
            items.append({
                'actionIdentifier': self.identifier,
                'label': label,
                'icon': application.get('icon', 'default'),
                'applicationIdentifier': applicationIdentifier
            })

        return {
            'items': items
        }

    def launch(self, event):
        '''Handle launch *event*.'''
        applicationIdentifier = (
            event['data']['applicationIdentifier']
        )

        context = event['data'].copy()
        context['source'] = event['source']

        applicationIdentifier = event['data']['applicationIdentifier']
        context = event['data'].copy()
        context['source'] = event['source']

        return self.launcher.launch(
            applicationIdentifier, context
        )


class ApplicationStore(ftrack_connect.application.ApplicationStore):

    def _discoverApplications(self):
        '''Return a list of applications that can be launched from this host.

        An application should be of the form:

            dict(
                'identifier': 'name_version',
                'label': 'Name version',
                'path': 'Absolute path to the file',
                'version': 'Version of the application',
                'icon': 'URL or name of predefined icon'
            )

        '''
        applications = []

        if sys.platform == 'darwin':
            prefix = ['/', 'Applications']

            applications.extend(self._searchFilesystem(
                expression=prefix + ['Nuke.*', 'NukeStudio\d[\w.]+.app'],
                label='Nuke Studio {version}',
                applicationIdentifier='nuke_studio_{version}',
                icon='nuke_studio'
            ))

        elif sys.platform == 'win32':
            prefix = ['C:\\', 'Program Files.*']

            applications.extend(self._searchFilesystem(
                expression=prefix + ['Nuke.*', 'Nuke\d.+.exe'],
                label='Nuke Studio {version}',
                applicationIdentifier='nuke_studio_{version}',
                icon='nuke_studio',
                launchArguments=['--studio']
            ))

        elif sys.platform == 'linux2':

            applications.extend(self._searchFilesystem(
                expression=['/', 'usr', 'local', 'Nuke.*', 'Nuke\d.+'],
                label='Nuke Studio {version}',
                applicationIdentifier='nuke_studio_{version}',
                icon='nuke_studio',
                launchArguments=['--studio']
            ))

        self.logger.debug(
            'Discovered applications:\n{0}'.format(
                pprint.pformat(applications)
            )
        )

        return applications


class ApplicationLauncher(ftrack_connect.application.ApplicationLauncher):
    '''Launch nuke studio.'''

    def _getApplicationEnvironment(self, application, context):
        '''Modify and return environment with nuke studio added.'''
        environment = super(
            ApplicationLauncher, self
        )._getApplicationEnvironment(
            application, context
        )

        environment['NUKE_PATH'] = os.path.join(
            FTRACK_CONNECT_NUKE_STUDIO_PATH, 'hiero', 'nuke'
        )

        environment['FOUNDRY_ASSET_PLUGIN_PATH'] = os.path.join(
            FTRACK_CONNECT_NUKE_STUDIO_PATH, 'hiero'
        )
        environment['FTRACK_NUKE_STUDIO_CONFIG'] = os.path.join(
            FTRACK_CONNECT_NUKE_STUDIO_PATH, 'config.json'
        )
        environment['FTRACK_PROCESSOR_PLUGIN_PATH'] = os.path.join(
            FTRACK_CONNECT_NUKE_STUDIO_PATH, 'processor'
        )

<<<<<<< HEAD
        # Set the FTRACK_EVENT_PLUGIN_PATH to include the notification callback
        # hooks.
        environment = ftrack_connect.application.appendPath(
            os.path.join(
                FTRACK_CONNECT_NUKE_STUDIO_PATH, 'crew_hook'
            ), 'FTRACK_EVENT_PLUGIN_PATH', environment
        )

        environment = ftrack_connect.application.appendPath(
            os.path.join(
                FTRACK_CONNECT_NUKE_STUDIO_PATH, '..',
                'ftrack_python_api'
            ), 'FTRACK_PYTHON_API_PLUGIN_PATH', environment
        )
=======
        environment['NUKE_USE_FNASSETAPI'] = '1'
>>>>>>> 9998c27a

        return environment


def register(registry, **kw):
    '''Register hooks for ftrack connect legacy plugins.'''
    applicationStore = ApplicationStore()

    launcher = ApplicationLauncher(applicationStore)

    # Create action and register to respond to discover and launch events.
    action = LaunchAction(applicationStore, launcher)
    action.register()<|MERGE_RESOLUTION|>--- conflicted
+++ resolved
@@ -184,7 +184,6 @@
             FTRACK_CONNECT_NUKE_STUDIO_PATH, 'processor'
         )
 
-<<<<<<< HEAD
         # Set the FTRACK_EVENT_PLUGIN_PATH to include the notification callback
         # hooks.
         environment = ftrack_connect.application.appendPath(
@@ -199,9 +198,8 @@
                 'ftrack_python_api'
             ), 'FTRACK_PYTHON_API_PLUGIN_PATH', environment
         )
-=======
+
         environment['NUKE_USE_FNASSETAPI'] = '1'
->>>>>>> 9998c27a
 
         return environment
 
