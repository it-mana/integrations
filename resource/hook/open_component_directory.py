# :coding: utf-8
# :copyright: Copyright (c) 2016 ftrack

import logging
import os

import ftrack_api
<<<<<<< HEAD
=======
import ftrack_api.exception
import ftrack
>>>>>>> 1fc57969

import ftrack_connect.util


class OpenComponentDirectoryAction(object):
    '''Action to open a component directory in os file browser.'''

    identifier = 'ftrack-connect-open-component-directory'

    failed = {
        'success': False,
        'message': (
            'Could not open component directory.'
        )
    }

    def __init__(self, session, logger):
        '''Instantiate action with *session*.'''
        self.session = session
        self.logger = logger

    def discover(self, event):
        '''Discover *event*.'''
        selection = event['data'].get('selection', [])
        if (
            len(selection) == 1 and
            selection[0]['entityType'] == 'Component'
        ):
            return {
                'items': [{
                    'label': 'Open directory',
                    'actionIdentifier': self.identifier
                }]
            }

    def resolve_path(self, component_id):
        '''Return path from *component_id*.'''

        location = None
        component = None
        try:
            component = self.session.get('Component', component_id)
            location = self.session.pick_location(component)
        except Exception:
            self.logger.exception(
                'Could not pick location for component {0!r}'.format(
                    component
                )
            )

        path = None
<<<<<<< HEAD
        if location:
            path = location.get_filesystem_path(component)
=======
        if legacy_location and location:
            if legacy_location.getPriority() < location.priority:
                path = legacy_component.getFilesystemPath()
                self.logger.info(
                    'Location is defined with a higher priority in legacy api: '
                    '{0!r}'.format(
                        legacy_location
                    )
                )

            elif (
                legacy_location.getPriority() == location.priority and
                legacy_location.getId() == location['id'] and
                legacy_location.getName() == 'ftrack.unmanaged'
            ):
                # The legacy api is better suited to resolve the path for a
                # location in the ftrack.unmanaged location, since it will
                # account for platform and disk while resolving.
                path = legacy_component.getFilesystemPath()
                self.logger.info(
                    'Location is unmanaged on both legacy api and api.'
                )

            else:
                path = location.get_filesystem_path(component)
                self.logger.info(
                    'Location is defined with a higher priority in api: '
                    '{0!r}'.format(
                        location
                    )
                )

        elif legacy_location:
            path = legacy_component.getFilesystemPath()
            self.logger.info(
                'Location is only defined in legacy api: {0!r}'.format(
                    legacy_location
                )
            )

        elif location:
            try:
                path = location.get_filesystem_path(component)
            except ftrack_api.exception.AccessorUnsupportedOperationError:
                self.logger.warn(
                    'Component {0!r} does not support filesystem access for '
                    '{1!r}'.format(component, location)
                )
            self.logger.info(
                'Location is only in api: {0!r}'.format(
                    legacy_location
                )
            )
>>>>>>> 1fc57969

        return path

    def launch(self, event):
        '''Launch action for *event*.'''
        selection = event['data']['selection'][0]

        if selection['entityType'] != 'Component':
            return

        path = None
        component_id = selection['entityId']
        try:
            path = self.resolve_path(component_id)
        except Exception:
            self.logger.exception(
                'Exception raised while resolving component with id '
                '{0!r}'.format(
                    component_id
                )
            )

        if path is None:
            self.logger.info(
                'Could not determine a valid file system path for: '
                '{0!r}'.format(
                    component_id
                )
            )
            return self.failed

        if os.path.exists(path):
            # File or directory exists.
            ftrack_connect.util.open_directory(path)
        elif os.path.exists(os.path.dirname(path)):
            # Handle cases where file system path is a sequence expression.
            ftrack_connect.util.open_directory(
                os.path.dirname(path)
            )
        else:
            # No file, directory or parent directory exists for path.
            self.logger.info(
                'Directory resolved but non-existing {0!r} and {1!r}:'
                '{0!r}'.format(
                    component_id, path
                )
            )
            return self.failed

        return {
            'success': True,
            'message': 'Successfully opened component directory.'
        }

    def register(self):
        '''Register to event hub.'''
        self.session.event_hub.subscribe(
            u'topic=ftrack.action.discover '
            u'and source.user.username="{0}"'.format(
                self.session.api_user
            ),
            self.discover
        )

        self.session.event_hub.subscribe(
            'topic=ftrack.action.launch and data.actionIdentifier={0} and '
            'source.user.username="{1}"'.format(
                self.identifier,
                self.session.api_user
            ),
            self.launch
        )


def register(session, **kw):
    '''Register hooks.'''

    logger = logging.getLogger(
        'ftrack_connect:open-component-directory'
    )

    # Validate that session is an instance of ftrack_api.session.Session. If
    # not, assume that register is being called from an old or incompatible API
    # and return without doing anything.
    if not isinstance(session, ftrack_api.Session):
        logger.debug(
            'Not subscribing plugin as passed argument {0!r} is not an '
            'Session instance.'.format(session)
        )
        return

    action = OpenComponentDirectoryAction(session, logger)
    action.register()<|MERGE_RESOLUTION|>--- conflicted
+++ resolved
@@ -5,12 +5,6 @@
 import os
 
 import ftrack_api
-<<<<<<< HEAD
-=======
-import ftrack_api.exception
-import ftrack
->>>>>>> 1fc57969
-
 import ftrack_connect.util
 
 
@@ -61,51 +55,7 @@
             )
 
         path = None
-<<<<<<< HEAD
         if location:
-            path = location.get_filesystem_path(component)
-=======
-        if legacy_location and location:
-            if legacy_location.getPriority() < location.priority:
-                path = legacy_component.getFilesystemPath()
-                self.logger.info(
-                    'Location is defined with a higher priority in legacy api: '
-                    '{0!r}'.format(
-                        legacy_location
-                    )
-                )
-
-            elif (
-                legacy_location.getPriority() == location.priority and
-                legacy_location.getId() == location['id'] and
-                legacy_location.getName() == 'ftrack.unmanaged'
-            ):
-                # The legacy api is better suited to resolve the path for a
-                # location in the ftrack.unmanaged location, since it will
-                # account for platform and disk while resolving.
-                path = legacy_component.getFilesystemPath()
-                self.logger.info(
-                    'Location is unmanaged on both legacy api and api.'
-                )
-
-            else:
-                path = location.get_filesystem_path(component)
-                self.logger.info(
-                    'Location is defined with a higher priority in api: '
-                    '{0!r}'.format(
-                        location
-                    )
-                )
-
-        elif legacy_location:
-            path = legacy_component.getFilesystemPath()
-            self.logger.info(
-                'Location is only defined in legacy api: {0!r}'.format(
-                    legacy_location
-                )
-            )
-
-        elif location:
             try:
                 path = location.get_filesystem_path(component)
             except ftrack_api.exception.AccessorUnsupportedOperationError:
@@ -118,8 +68,6 @@
                     legacy_location
                 )
             )
->>>>>>> 1fc57969
-
         return path
 
     def launch(self, event):
