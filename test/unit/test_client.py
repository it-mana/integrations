--- conflicted
+++ resolved
@@ -21,52 +21,4 @@
 
     client_connection = client.Client(event_manager)
     client_connection.on_ready(callback)
-<<<<<<< HEAD
-    assert client_connection.hosts
-=======
     assert client_connection.host_connections
-
-
-def test_run_host_callback(host, event_manager, temporary_image, new_project):
-
-    def callback(hosts):
-        host = hosts[0]
-        assert host.state is False
-        task = host.session.query(
-            'select name from Task where project.name is "{}"'.format(
-                new_project['name']
-            )
-        ).first()
-
-        schema = new_project['project_schema']
-        task_status = schema.get_statuses('Task')[0]
-
-        publisher = host.definitions['publisher'][0]
-
-        publisher['contexts']['plugins'][0]['options']['context_id'] = task['id']
-        publisher['contexts']['plugins'][0]['options']['asset_name'] = 'PipelineAsset'
-        publisher['contexts']['plugins'][0]['options']['comment'] = 'A new hope'
-        publisher['contexts']['plugins'][0]['options']['status_id'] = task_status['id']
-        publisher['components'][0]['stages'][0]['plugins'][0]['options']['path'] = temporary_image
-        host.run(publisher)
-        assert host.state is True
-
-    client_connection = client.Client(event_manager)
-    client_connection.on_ready(callback)
-
-
-def test_run_host_fail_callback(host, event_manager, temporary_image, new_project):
-
-    def callback(hosts):
-        host = hosts[0]
-        assert host.state is False
-        publisher = host.definitions['publisher'][0]
-        publisher['components'][0]['stages'][0]['plugins'][0]['options']['path'] = temporary_image
-        host.run(publisher)
-        assert host.state is False
-
-    client_connection = client.Client(event_manager)
-    client_connection.on_ready(callback)
-
-
->>>>>>> 5119e19c
